# See https://help.github.com/articles/ignoring-files/ for more about ignoring files.

# IDE and editors
.idea/
.vscode/

# Dependencies
node_modules/
/node_modules
/.pnp
.pnp.js
.yarn/install-state.gz
.yarn/*
!.yarn/patches
!.yarn/plugins
!.yarn/releases
!.yarn/versions

# Testing
/coverage

# Next.js
/.next/
/out/
next-env.d.ts
*.tsbuildinfo

# Production builds
/build
dist/
dist

# Environment files (comprehensive coverage)

*token.json*
*credentials.json*

# Logs and debug files
npm-debug.log*
yarn-debug.log*
yarn-error.log*
.pnpm-debug.log*
dump.rdb

# System files
.DS_Store
*.pem

# Python
__pycache__/
*pyc*
venv/
.venv/

# Development tools
chainlit.md
.chainlit
.ipynb_checkpoints/
.ac

# Deployment
.vercel

# Data and databases
agenthub/agents/youtube/db

# Archive files and large assets
**/*.zip
**/*.tar.gz
**/*.tar
**/*.tgz
*.pack
*.deb
*.dylib

# Build caches
.cache/

# Mobile development
android-sdk/ -e 
# Environment files
*.env
*.env.*
-e 
# Environment files
*.env
*.env.*
-e 
# Environment files
*.env
*.env.*
AuraaLuxury_Manual_Install.zip
frontend/public/AuraaLuxury_Manual_Install.zip
-e 
# Environment files
*.env
*.env.*
frontend/public/AuraaLuxury_Production_Bundle.zip
AuraaLuxury_Production_Bundle.zip
-e 
# Environment files
*.env
*.env.*
-e 
# Environment files
*.env
*.env.*
-e 
# Environment files
*.env
*.env.*
-e 
# Environment files
*.env
*.env.*
-e 
# Environment files
*.env
*.env.*
-e 
# Environment files
*.env
*.env.*
-e 
# Environment files
*.env
*.env.*
-e 
# Environment files
*.env
*.env.*
-e 
# Environment files
*.env
*.env.*
-e 
# Environment files
*.env
*.env.*
-e 
# Environment files
*.env
*.env.*
-e 
# Environment files
*.env
*.env.*
-e 
# Environment files
*.env
*.env.*
-e 
# Environment files
*.env
*.env.*
-e 
# Environment files
*.env
*.env.*
-e 
# Environment files
*.env
*.env.*
frontend/build/AuraaLuxury_Manual_Install.zip
frontend/build/AuraaLuxury_Production_Bundle.zip
-e 
# Environment files
*.env
*.env.*
-e 
# Environment files
*.env
*.env.*
-e 
# Environment files
*.env
*.env.*
-e 
# Environment files
*.env
*.env.*
-e 
# Environment files
*.env
*.env.*
-e 
# Environment files
*.env
*.env.*
-e 
# Environment files
*.env
*.env.*
-e 
# Environment files
*.env
*.env.*
-e 
# Environment files
*.env
*.env.*
-e 
# Environment files
*.env
*.env.*
-e 
# Environment files
*.env
*.env.*
-e 
# Environment files
*.env
*.env.*
-e 
# Environment files
*.env
*.env.*
-e 
# Environment files
*.env
*.env.*
frontend/node_modules/.cache/default-development/5.pack_
frontend/node_modules/.cache/default-development/5.pack
frontend/node_modules/.cache/default-development/7.pack
frontend/node_modules/.cache/default-development/1.pack
-e 
# Environment files
*.env
*.env.*
frontend/node_modules/.cache/default-development/0.pack
-e 
# Environment files
*.env
*.env.*
frontend/node_modules/.cache/default-development/1.pack_
frontend/node_modules/.cache/default-development/2.pack
frontend/node_modules/.cache/default-development/3.pack
-e 
# Environment files
*.env
*.env.*
frontend/node_modules/.cache/default-development/4.pack
-e 
# Environment files
*.env
*.env.*
-e 
# Environment files
*.env
*.env.*
<<<<<<< HEAD
frontend/node_modules/.cache/default-development/6.pack
=======
>>>>>>> 9b7cf310
-e 
# Environment files
*.env
*.env.*
-e 
# Environment files
*.env
*.env.*<|MERGE_RESOLUTION|>--- conflicted
+++ resolved
@@ -248,10 +248,7 @@
 # Environment files
 *.env
 *.env.*
-<<<<<<< HEAD
-frontend/node_modules/.cache/default-development/6.pack
-=======
->>>>>>> 9b7cf310
+
 -e 
 # Environment files
 *.env
