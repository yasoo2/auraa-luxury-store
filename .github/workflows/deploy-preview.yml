--- conflicted
+++ resolved
@@ -33,11 +33,7 @@
           cd frontend
           yarn build
         env:
-<<<<<<< HEAD
-          REACT_APP_BACKEND_URL: https://auraa-admin.preview.emergentagent.com
-=======
-          REACT_APP_BACKEND_URL: https://auraaluxury.preview.emergentagent.com
->>>>>>> 9b7cf310
+
 
       - name: Deploy Preview to Vercel
         uses: amondnet/vercel-action@v25
