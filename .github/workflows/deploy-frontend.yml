name: Deploy Frontend to Vercel

on:
  push:
    branches: [ main, feat/admin-suite-complete ]
    paths:
      - 'frontend/**'
  workflow_dispatch:

jobs:
  deploy:
    runs-on: ubuntu-latest
    permissions:
      contents: read
      deployments: write
      pull-requests: write
    
    steps:
      - name: Checkout Repository
        uses: actions/checkout@v4

      - name: Setup Node.js
        uses: actions/setup-node@v4
        with:
<<<<<<< HEAD
          node-version: '20'
          cache: 'npm'
          cache-dependency-path: frontend/package-lock.json
=======
          node-version: '18'
          cache: 'yarn'
          cache-dependency-path: frontend/yarn.lock
>>>>>>> 01e7f121

      - name: Install Dependencies
        working-directory: ./frontend
        run: yarn install --frozen-lockfile

      - name: Build Project
        working-directory: ./frontend
        run: yarn build
        env:
          REACT_APP_BACKEND_URL: ${{ secrets.REACT_APP_BACKEND_URL || 'https://auraaluxury.preview.emergentagent.com' }}

<<<<<<< HEAD
      - name: Deploy Project Artifacts to Vercel
        id: deploy
        run: |
          echo "🚀 Deploying to Vercel Production..."
          DEPLOYMENT_URL=$(vercel deploy --prebuilt --prod --token=${{ secrets.VERCEL_TOKEN }} 2>&1 | tee deploy.log | grep -Eo 'https://[a-zA-Z0-9./?=_%:-]*' | tail -1)
          echo "deployment_url=$DEPLOYMENT_URL" >> $GITHUB_OUTPUT
          echo "✅ Deployment URL: $DEPLOYMENT_URL"
        working-directory: ./frontend
=======
      - name: Setup Node.js
        uses: actions/setup-node@v4
        with:
          vercel-token: ${{ secrets.VERCEL_TOKEN }}
          vercel-args: '--prod --confirm'
          working-directory: ./frontend
          vercel-org-id: ${{ secrets.VERCEL_ORG_ID }}
          vercel-project-id: ${{ secrets.VERCEL_PROJECT_ID }}
>>>>>>> 01e7f121
        env:
          VERCEL_ORG_ID: ${{ secrets.VERCEL_ORG_ID }}
          VERCEL_PROJECT_ID: ${{ secrets.VERCEL_PROJECT_ID }}

      - name: Create Deployment Summary
        if: always()
        run: |
          echo "# 🚀 Frontend Deployment Summary" >> $GITHUB_STEP_SUMMARY
          echo "" >> $GITHUB_STEP_SUMMARY
          
          if [ "${{ job.status }}" == "success" ]; then
            echo "## ✅ Deployment Successful!" >> $GITHUB_STEP_SUMMARY
            echo "" >> $GITHUB_STEP_SUMMARY
            echo "🌐 **Production URL:** ${{ steps.deploy.outputs.deployment_url }}" >> $GITHUB_STEP_SUMMARY
          else
            echo "## ❌ Deployment Failed" >> $GITHUB_STEP_SUMMARY
            echo "" >> $GITHUB_STEP_SUMMARY
            echo "Please check the logs above for error details." >> $GITHUB_STEP_SUMMARY
          fi
          
          echo "" >> $GITHUB_STEP_SUMMARY
          echo "### 📦 Build Information" >> $GITHUB_STEP_SUMMARY
          echo "- **Commit:** \`${{ github.sha }}\`" >> $GITHUB_STEP_SUMMARY
          echo "- **Branch:** \`${{ github.ref_name }}\`" >> $GITHUB_STEP_SUMMARY
          echo "- **Triggered by:** ${{ github.actor }}" >> $GITHUB_STEP_SUMMARY
          echo "- **Workflow:** ${{ github.workflow }}" >> $GITHUB_STEP_SUMMARY
          echo "- **Run:** [#${{ github.run_number }}](${{ github.server_url }}/${{ github.repository }}/actions/runs/${{ github.run_id }})" >> $GITHUB_STEP_SUMMARY

      - name: Deployment Success Notification
        if: success()
        run: |
<<<<<<< HEAD
          echo "━━━━━━━━━━━━━━━━━━━━━━━━━━━━━━━━━━━━━━━━"
          echo "✅ Frontend deployed successfully to Vercel!"
          echo "🌐 Production URL: ${{ steps.deploy.outputs.deployment_url }}"
          echo "📦 Commit: ${{ github.sha }}"
          echo "👤 Triggered by: ${{ github.actor }}"
          echo "━━━━━━━━━━━━━━━━━━━━━━━━━━━━━━━━━━━━━━━━"
=======
          echo "🎉 Frontend successfully deployed to Vercel!"
          echo "🔗 Check deployment at: https://vercel.com"
>>>>>>> 01e7f121

      - name: Deployment Failure Notification
        if: failure()
        run: |
          echo "━━━━━━━━━━━━━━━━━━━━━━━━━━━━━━━━━━━━━━━━"
          echo "❌ Frontend deployment failed!"
<<<<<<< HEAD
          echo "📦 Commit: ${{ github.sha }}"
          echo "👤 Triggered by: ${{ github.actor }}"
          echo "Please check the logs above for details."
          echo "━━━━━━━━━━━━━━━━━━━━━━━━━━━━━━━━━━━━━━━━"
=======
          echo "🔍 Check the logs above for details"
>>>>>>> 01e7f121
<|MERGE_RESOLUTION|>--- conflicted
+++ resolved
@@ -22,15 +22,9 @@
       - name: Setup Node.js
         uses: actions/setup-node@v4
         with:
-<<<<<<< HEAD
-          node-version: '20'
-          cache: 'npm'
-          cache-dependency-path: frontend/package-lock.json
-=======
           node-version: '18'
           cache: 'yarn'
           cache-dependency-path: frontend/yarn.lock
->>>>>>> 01e7f121
 
       - name: Install Dependencies
         working-directory: ./frontend
@@ -42,16 +36,6 @@
         env:
           REACT_APP_BACKEND_URL: ${{ secrets.REACT_APP_BACKEND_URL || 'https://auraaluxury.preview.emergentagent.com' }}
 
-<<<<<<< HEAD
-      - name: Deploy Project Artifacts to Vercel
-        id: deploy
-        run: |
-          echo "🚀 Deploying to Vercel Production..."
-          DEPLOYMENT_URL=$(vercel deploy --prebuilt --prod --token=${{ secrets.VERCEL_TOKEN }} 2>&1 | tee deploy.log | grep -Eo 'https://[a-zA-Z0-9./?=_%:-]*' | tail -1)
-          echo "deployment_url=$DEPLOYMENT_URL" >> $GITHUB_OUTPUT
-          echo "✅ Deployment URL: $DEPLOYMENT_URL"
-        working-directory: ./frontend
-=======
       - name: Setup Node.js
         uses: actions/setup-node@v4
         with:
@@ -60,7 +44,6 @@
           working-directory: ./frontend
           vercel-org-id: ${{ secrets.VERCEL_ORG_ID }}
           vercel-project-id: ${{ secrets.VERCEL_PROJECT_ID }}
->>>>>>> 01e7f121
         env:
           VERCEL_ORG_ID: ${{ secrets.VERCEL_ORG_ID }}
           VERCEL_PROJECT_ID: ${{ secrets.VERCEL_PROJECT_ID }}
@@ -92,28 +75,12 @@
       - name: Deployment Success Notification
         if: success()
         run: |
-<<<<<<< HEAD
-          echo "━━━━━━━━━━━━━━━━━━━━━━━━━━━━━━━━━━━━━━━━"
-          echo "✅ Frontend deployed successfully to Vercel!"
-          echo "🌐 Production URL: ${{ steps.deploy.outputs.deployment_url }}"
-          echo "📦 Commit: ${{ github.sha }}"
-          echo "👤 Triggered by: ${{ github.actor }}"
-          echo "━━━━━━━━━━━━━━━━━━━━━━━━━━━━━━━━━━━━━━━━"
-=======
           echo "🎉 Frontend successfully deployed to Vercel!"
           echo "🔗 Check deployment at: https://vercel.com"
->>>>>>> 01e7f121
 
       - name: Deployment Failure Notification
         if: failure()
         run: |
           echo "━━━━━━━━━━━━━━━━━━━━━━━━━━━━━━━━━━━━━━━━"
           echo "❌ Frontend deployment failed!"
-<<<<<<< HEAD
-          echo "📦 Commit: ${{ github.sha }}"
-          echo "👤 Triggered by: ${{ github.actor }}"
-          echo "Please check the logs above for details."
-          echo "━━━━━━━━━━━━━━━━━━━━━━━━━━━━━━━━━━━━━━━━"
-=======
-          echo "🔍 Check the logs above for details"
->>>>>>> 01e7f121
+          echo "🔍 Check the logs above for details"