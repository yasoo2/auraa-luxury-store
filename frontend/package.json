--- conflicted
+++ resolved
@@ -1,5 +1,4 @@
 {
-<<<<<<< HEAD
   "name": "auraa-frontend",
   "private": true,
   "version": "1.0.0",
@@ -68,16 +67,6 @@
     "extends": [
       "react-app"
     ]
-=======
-  "name": "frontend",
-  "version": "0.1.0",
-  "private": true,
-  },
-  "scripts": {
-    "start": "craco start",
-    "build": "craco build",
-    "test": "craco test"
->>>>>>> 7650b096
   },
   "browserslist": {
     "production": [
