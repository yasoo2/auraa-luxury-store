--- conflicted
+++ resolved
@@ -1210,583 +1210,4 @@
         logger.error(f"Error uploading image: {str(e)}")
         raise HTTPException(status_code=500, detail=f"Upload failed: {str(e)}")
 
-@app.on_event("shutdown")
-<<<<<<< HEAD
-async def shutdown_event():
-    """Cleanup on application shutdown"""
-    try:
-        sched_service = get_scheduler_service(db)
-        if sched_service:
-            await sched_service.stop_scheduler()
-    except:
-        pass
-    
-    client.close()
-    logger.info("لورا لاكشري services shut down successfully")
-
-# ============================================================================
-# AliExpress Integration
-# ============================================================================
-
-from services.aliexpress.auth import AliExpressAuthenticator
-from services.aliexpress.product_sync import ProductSyncService
-from services.aliexpress.customs_calculator import CustomsCalculator
-from services.aliexpress.scheduler import AliExpressSyncScheduler
-from services.aliexpress.models import AliExpressProduct
-from services.aliexpress.bulk_import import BulkImportService
-from services.aliexpress.category_mapper import CategoryMapper
-from services.aliexpress.sync_service import AliExpressSyncService
-from services.geoip_service import GeoIPService
-
-# Initialize AliExpress services
-aliexpress_auth = None
-aliexpress_product_sync = None
-aliexpress_customs_calc = None
-aliexpress_scheduler = None
-aliexpress_bulk_import = None
-aliexpress_sync_service = None  # New unified sync service
-category_mapper = None
-geoip_service = None
-
-@app.on_event("startup")
-async def init_aliexpress_services():
-    """Initialize AliExpress services on startup."""
-    global aliexpress_auth, aliexpress_product_sync, aliexpress_customs_calc, aliexpress_scheduler
-    global aliexpress_bulk_import, aliexpress_sync_service, category_mapper, geoip_service
-    
-    try:
-        # Initialize GeoIP service (always available)
-        geoip_service = GeoIPService()
-        logger.info("✅ GeoIP service initialized")
-        
-        # Initialize category mapper (always available)
-        category_mapper = CategoryMapper()
-        logger.info("✅ Category mapper initialized")
-        
-        app_key = os.getenv('ALIEXPRESS_APP_KEY', '')
-        app_secret = os.getenv('ALIEXPRESS_APP_SECRET', '')
-        
-        if app_key and app_secret:
-            logger.info("Initializing AliExpress services...")
-            
-            # Initialize authenticator
-            aliexpress_auth = AliExpressAuthenticator(app_key, app_secret)
-            
-            # Initialize product sync service (low-level)
-            aliexpress_product_sync = ProductSyncService(
-                aliexpress_auth,
-                db,
-                os.getenv('ALIEXPRESS_API_URL', 'http://gw.api.taobao.com/router/rest')
-            )
-            
-            # Initialize unified sync service (high-level)
-            aliexpress_sync_service = AliExpressSyncService(
-                aliexpress_auth,
-                db,
-                os.getenv('ALIEXPRESS_API_URL', 'http://gw.api.taobao.com/router/rest')
-            )
-            
-            # Initialize customs calculator
-            aliexpress_customs_calc = CustomsCalculator()
-            
-            # Initialize bulk import service
-            aliexpress_bulk_import = BulkImportService(
-                aliexpress_auth,
-                db,
-                os.getenv('ALIEXPRESS_API_URL', 'http://gw.api.taobao.com/router/rest')
-            )
-            
-            # Initialize and start scheduler
-            sync_interval = int(os.getenv('ALIEXPRESS_SYNC_INTERVAL_MINUTES', '10'))
-            aliexpress_scheduler = AliExpressSyncScheduler(
-                aliexpress_sync_service,
-                db,
-                sync_interval
-            )
-            
-            # Start scheduler if enabled
-            if os.getenv('ENABLE_SCHEDULER', 'true').lower() == 'true':
-                aliexpress_scheduler.start_scheduler()
-                logger.info(f"AliExpress scheduler started with {sync_interval} minute interval")
-            
-            logger.info("✅ AliExpress services initialized successfully")
-        else:
-            logger.warning("⚠️ AliExpress credentials not found - services disabled")
-    
-    except Exception as e:
-        logger.error(f"❌ Failed to initialize AliExpress services: {e}")
-
-@app.on_event("shutdown")
-async def shutdown_aliexpress_services():
-    """Shutdown AliExpress services on app shutdown."""
-    global aliexpress_scheduler
-    
-    try:
-        if aliexpress_scheduler:
-            aliexpress_scheduler.stop_scheduler()
-            logger.info("AliExpress scheduler stopped")
-    except Exception as e:
-        logger.error(f"Error stopping AliExpress scheduler: {e}")
-
-# AliExpress Product Endpoints
-@api_router.post("/aliexpress/sync-product")
-async def sync_aliexpress_product(product_id: str):
-    """
-    Synchronize a single product from AliExpress.
-    
-    Args:
-        product_id: AliExpress product ID
-        
-    Returns:
-        Sync result with product data
-    """
-    if not aliexpress_sync_service:
-        raise HTTPException(status_code=503, detail="AliExpress service not available")
-    
-    try:
-        result = await aliexpress_sync_service.sync_product(product_id)
-        
-        if result:
-            return {
-                "success": True,
-                "message": "Product synced successfully",
-                "product_id": product_id,
-                "mongodb_id": result
-            }
-        else:
-            raise HTTPException(status_code=404, detail="Product not found on AliExpress")
-    
-    except Exception as e:
-        logger.error(f"Error syncing product {product_id}: {e}")
-        raise HTTPException(status_code=500, detail=str(e))
-
-@api_router.post("/aliexpress/sync-batch")
-async def sync_aliexpress_batch(product_ids: List[str]):
-    """
-    Synchronize multiple products in batch.
-    
-    Args:
-        product_ids: List of AliExpress product IDs
-        
-    Returns:
-        Batch sync statistics
-    """
-    if not aliexpress_sync_service:
-        raise HTTPException(status_code=503, detail="AliExpress service not available")
-    
-    try:
-        results = await aliexpress_sync_service.sync_products_batch(product_ids)
-        return {
-            "success": True,
-            "statistics": results
-        }
-    
-    except Exception as e:
-        logger.error(f"Error in batch sync: {e}")
-        raise HTTPException(status_code=500, detail=str(e))
-
-@api_router.get("/aliexpress/product/{product_id}")
-async def get_aliexpress_product(product_id: str):
-    """
-    Get AliExpress product from local database.
-    
-    Args:
-        product_id: AliExpress product ID
-        
-    Returns:
-        Product details with country availability
-    """
-    try:
-        product = await db.products.find_one({'product_id': product_id})
-        
-        if not product:
-            raise HTTPException(status_code=404, detail="Product not found")
-        
-        # Remove MongoDB _id field
-        product.pop('_id', None)
-        
-        return product
-    
-    except HTTPException:
-        raise
-    except Exception as e:
-        logger.error(f"Error fetching product: {e}")
-        raise HTTPException(status_code=500, detail=str(e))
-
-@api_router.get("/aliexpress/product/{product_id}/availability/{country_code}")
-async def check_product_availability(product_id: str, country_code: str):
-    """
-    Check product availability for specific country.
-    
-    Args:
-        product_id: AliExpress product ID
-        country_code: ISO country code (SA, AE, etc.)
-        
-    Returns:
-        Availability info with shipping options
-    """
-    if not aliexpress_sync_service:
-        raise HTTPException(status_code=503, detail="AliExpress service not available")
-    
-    try:
-        availability = await aliexpress_sync_service.check_country_availability(
-            product_id,
-            country_code.upper()
-        )
-        
-        return availability.model_dump()
-    
-    except Exception as e:
-        logger.error(f"Error checking availability: {e}")
-        raise HTTPException(status_code=500, detail=str(e))
-
-@api_router.get("/aliexpress/customs/calculate")
-async def calculate_customs(
-    product_id: str,
-    country_code: str,
-    shipping_cost: float
-):
-    """
-    Calculate customs duties and VAT for product.
-    
-    Args:
-        product_id: AliExpress product ID
-        country_code: Destination country code
-        shipping_cost: Shipping cost in USD
-        
-    Returns:
-        Tax calculation breakdown
-    """
-    if not aliexpress_sync_service or not aliexpress_customs_calc:
-        raise HTTPException(status_code=503, detail="AliExpress service not available")
-    
-    try:
-        # Get product details
-        product = await aliexpress_sync_service.get_product_details(product_id)
-        if not product:
-            raise HTTPException(status_code=404, detail="Product not found")
-        
-        # Determine category
-        category = aliexpress_customs_calc.categorize_product(product.title)
-        
-        # Calculate taxes
-        tax_calc = aliexpress_customs_calc.calculate_gcc_taxes(
-            country_code.upper(),
-            product.sale_price,
-            shipping_cost,
-            category
-        )
-        
-        return tax_calc.model_dump()
-    
-    except HTTPException:
-        raise
-    except Exception as e:
-        logger.error(f"Error calculating customs: {e}")
-        raise HTTPException(status_code=500, detail=str(e))
-
-@api_router.get("/aliexpress/scheduler/status")
-async def get_scheduler_status():
-    """
-    Get status of AliExpress synchronization scheduler.
-    
-    Returns:
-        Scheduler status and job information
-    """
-    if not aliexpress_scheduler:
-        raise HTTPException(status_code=503, detail="Scheduler not available")
-    
-    try:
-        jobs_status = aliexpress_scheduler.get_all_jobs_status()
-        
-        return {
-            "status": "running",
-            "jobs": jobs_status
-        }
-    
-    except Exception as e:
-        logger.error(f"Error getting scheduler status: {e}")
-        raise HTTPException(status_code=500, detail=str(e))
-
-@api_router.post("/aliexpress/scheduler/trigger-sync")
-async def trigger_immediate_sync():
-    """
-    Trigger immediate product synchronization.
-    
-    Returns:
-        Sync results
-    """
-    if not aliexpress_scheduler:
-        raise HTTPException(status_code=503, detail="Scheduler not available")
-    
-    try:
-        results = await aliexpress_scheduler.trigger_immediate_sync()
-        return results
-    
-    except Exception as e:
-        logger.error(f"Error triggering sync: {e}")
-        raise HTTPException(status_code=500, detail=str(e))
-
-# Bulk Import Endpoints (Admin Only)
-@api_router.post("/admin/aliexpress/import-fast")
-async def import_fast(
-    count: int = Query(default=1000, le=1000),
-    query: str = Query(default="jewelry accessories")
-):
-    """
-    🚀 Fast Import: Import products from AliExpress with query.
-    
-    Args:
-        count: Number of products to import (max 1000)
-        query: Search query
-        
-    Returns:
-        Import statistics with breakdown by category
-    """
-    if not aliexpress_sync_service:
-        raise HTTPException(status_code=503, detail="Sync service not available")
-    
-    # Check feature flag
-    if os.getenv('FEATURE_ALI_IMPORT', 'false').lower() != 'true':
-        raise HTTPException(status_code=403, detail="Import feature disabled")
-    
-    try:
-        logger.info(f"Starting fast import: {count} products, query: {query}")
-        
-        results = await aliexpress_sync_service.import_bulk_accessories(
-            limit=count,
-            query=query
-        )
-        
-        return {
-            "success": True,
-            "message": f"Import completed: {results['inserted']} new, {results['updated']} updated",
-            "statistics": results
-        }
-    
-    except Exception as e:
-        logger.error(f"Fast import failed: {e}")
-        raise HTTPException(status_code=500, detail=str(e))
-
-@api_router.post("/admin/aliexpress/sync-now")
-async def sync_now():
-    """
-    Trigger immediate price/stock/shipping sync.
-    
-    Returns:
-        Sync statistics
-    """
-    if not aliexpress_sync_service:
-        raise HTTPException(status_code=503, detail="Sync service not available")
-    
-    try:
-        logger.info("Manual sync triggered")
-        
-        results = await aliexpress_sync_service.sync_prices_stock_shipping()
-        
-        return {
-            "success": True,
-            "message": f"Sync completed: {results['products_updated']} updated",
-            "statistics": results
-        }
-    
-    except Exception as e:
-        logger.error(f"Sync failed: {e}")
-        raise HTTPException(status_code=500, detail=str(e))
-
-@api_router.get("/admin/aliexpress/sync-status")
-async def get_sync_status():
-    """
-    Get last sync status and statistics.
-    
-    Returns:
-        Last sync log
-    """
-    try:
-        # Get most recent sync log
-        cursor = db.sync_logs.find().sort('start_time', -1).limit(1)
-        logs = await cursor.to_list(length=1)
-        
-        if logs:
-            log = logs[0]
-            log['_id'] = str(log['_id'])
-            return log
-        else:
-            return {
-                "message": "No sync logs yet",
-                "status": "idle"
-            }
-    
-    except Exception as e:
-        logger.error(f"Error getting sync status: {e}")
-        raise HTTPException(status_code=500, detail=str(e))
-
-@api_router.get("/aliexpress/external-products")
-async def get_external_products(
-    source: Optional[str] = None,
-    category: Optional[str] = None,
-    pushed: Optional[bool] = None,
-    skip: int = 0,
-    limit: int = 50
-):
-    """
-    Get external products (not yet in store).
-    
-    Args:
-        source: Filter by source ('aliexpress')
-        category: Filter by category
-        pushed: Filter by pushed_to_store status
-        skip: Pagination skip
-        limit: Pagination limit
-        
-    Returns:
-        List of external products with pagination
-    """
-    try:
-        # Build filter
-        filter_query = {}
-        if source:
-            filter_query['source'] = source
-        if category:
-            filter_query['category'] = category
-        if pushed is not None:
-            filter_query['pushed_to_store'] = pushed
-        
-        # Get total count
-        total = await db.external_products.count_documents(filter_query)
-        
-        # Get products
-        cursor = db.external_products.find(filter_query).skip(skip).limit(limit)
-        products = await cursor.to_list(length=limit)
-        
-        # Remove MongoDB _id
-        for product in products:
-            product['_id'] = str(product['_id'])
-        
-        return {
-            "total": total,
-            "skip": skip,
-            "limit": limit,
-            "products": products
-        }
-    
-    except Exception as e:
-        logger.error(f"Error fetching external products: {e}")
-        raise HTTPException(status_code=500, detail=str(e))
-
-@api_router.post("/aliexpress/push-to-store")
-async def push_products_to_store(product_ids: List[str]):
-    """
-    Push selected external products to main store.
-    
-    Args:
-        product_ids: List of external product IDs to push
-        
-    Returns:
-        Push statistics
-    """
-    if not aliexpress_bulk_import:
-        raise HTTPException(status_code=503, detail="Bulk import service not available")
-    
-    try:
-        profit_margin = float(os.getenv('MIN_PROFIT_MARGIN', '0.20'))
-        
-        results = await aliexpress_bulk_import.push_to_store(
-            product_ids,
-            profit_margin=profit_margin
-        )
-        
-        return {
-            "success": True,
-            "message": f"Pushed {results['pushed']} products to store",
-            "statistics": results
-        }
-    
-    except Exception as e:
-        logger.error(f"Error pushing to store: {e}")
-        raise HTTPException(status_code=500, detail=str(e))
-
-@api_router.get("/aliexpress/import-logs")
-async def get_import_logs(limit: int = 10):
-    """
-    Get recent import logs.
-    
-    Args:
-        limit: Number of logs to retrieve
-        
-    Returns:
-        List of import logs
-    """
-    try:
-        cursor = db.import_logs.find().sort('start_time', -1).limit(limit)
-        logs = await cursor.to_list(length=limit)
-        
-        for log in logs:
-            log['_id'] = str(log['_id'])
-        
-        return {
-            "total": len(logs),
-            "logs": logs
-        }
-    
-    except Exception as e:
-        logger.error(f"Error fetching import logs: {e}")
-        raise HTTPException(status_code=500, detail=str(e))
-
-# GeoIP and Country-specific Pricing
-@api_router.get("/geo/detect")
-async def detect_user_country(request: Request):
-    """
-    Detect user's country from IP and provide configuration.
-    
-    Returns:
-        Country code and configuration
-    """
-    if not geoip_service:
-        raise HTTPException(status_code=503, detail="GeoIP service not available")
-    
-    try:
-        # Get client IP
-        client_ip = request.client.host
-        
-        # Detect country
-        country_code = await geoip_service.detect_country_from_ip(client_ip)
-        
-        # Get country config
-        config = geoip_service.get_country_config(country_code)
-        
-        return {
-            "country_code": country_code,
-            "config": config,
-            "detected_from": "ip"
-        }
-    
-    except Exception as e:
-        logger.error(f"Error detecting country: {e}")
-        raise HTTPException(status_code=500, detail=str(e))
-
-@api_router.get("/geo/countries")
-async def get_supported_countries():
-    """Get list of all supported GCC countries."""
-    if not geoip_service:
-        raise HTTPException(status_code=503, detail="GeoIP service not available")
-    
-    try:
-        countries = geoip_service.get_all_gcc_countries()
-        configs = {code: geoip_service.get_country_config(code) for code in countries}
-        
-        return {
-            "countries": configs
-        }
-    
-    except Exception as e:
-        logger.error(f"Error fetching countries: {e}")
-        raise HTTPException(status_code=500, detail=str(e))
-
-# Mount static files
-app.mount("/static", StaticFiles(directory="/app/backend/static"), name="static")
-
-# Include the router in the main app (MUST be after all routes are defined)
-app.include_router(api_router)
-=======
->>>>>>> c47df388
+@app.on_event("shutdown")