--- conflicted
+++ resolved
@@ -810,15 +810,4 @@
 -e 
 # Environment files
 *.env
-<<<<<<< HEAD
-*.env.*
--e 
-# Environment files
-*.env
-*.env.*
--e 
-# Environment files
-*.env
-=======
->>>>>>> 01e7f121
 *.env.*