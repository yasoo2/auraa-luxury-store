--- conflicted
+++ resolved
@@ -5,12 +5,7 @@
         <link rel="icon" href="%PUBLIC_URL%/favicon.ico" />
         <meta name="viewport" content="width=device-width, initial-scale=1" />
         <meta name="theme-color" content="#D97706" />
-<<<<<<< HEAD
-        <meta name="description" content="Auraa Luxury - Premium accessories for discerning customers" />
-        <!-- Deploy fix: 2024-10-26 -->
-=======
-        <meta name="description" content="Auraa Luxury - Premium accessories with CI/CD auto-deployment verified ✅" />
->>>>>>> 35384a55
+
         
         <!-- PWA Support -->
         <link rel="manifest" href="%PUBLIC_URL%/manifest.json" />
