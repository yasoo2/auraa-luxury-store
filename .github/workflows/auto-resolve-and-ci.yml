--- conflicted
+++ resolved
@@ -67,12 +67,7 @@
         continue-on-error: true
         run: |
           echo "🔨 Installing frontend dependencies..."
-<<<<<<< HEAD
-          # Use npm install with legacy-peer-deps to handle conflicts
-          npm install --legacy-peer-deps --prefer-offline
-=======
           npm ci --legacy-peer-deps --prefer-offline || npm install --legacy-peer-deps
->>>>>>> 5345b505
           
           echo "🔨 Building frontend..."
           npm run build 2>&1 | tee build.log
