@import url('https://fonts.googleapis.com/css2?family=Playfair+Display:wght@300;400;500;600;700;800;900&amp;family=Inter:wght@300;400;500;600;700&amp;display=swap');

* {
  margin: 0;
  padding: 0;
  box-sizing: border-box;
}

body {
  font-family: 'Inter', sans-serif;
  line-height: 1.6;
  color: #2c1810;
  overflow-x: hidden;
}

/* App base bg for ivory+pearl blend */
.app-bg {
  background: linear-gradient(180deg, var(--color-pearl) 0%, var(--color-ivory) 100%);
}

.font-display {
  font-family: 'Playfair Display', serif;
}

/* Fashion Carousel Styles */
.carousel-slide-enter {
  opacity: 0;
  transform: translateX(100%) scale(0.9);
}

.carousel-slide-enter-active {
  opacity: 1;
  transform: translateX(0%) scale(1);
  transition: all 1s cubic-bezier(0.25, 0.46, 0.45, 0.94);
}

.carousel-slide-exit {
  opacity: 1;
  transform: translateX(0%) scale(1);
}

.carousel-slide-exit-active {
  opacity: 0;
  transform: translateX(-100%) scale(1.1);
  transition: all 1s cubic-bezier(0.25, 0.46, 0.45, 0.94);
}

/* Parallax effect for carousel */
.carousel-parallax {
  background-attachment: fixed;
  background-position: center;
  background-repeat: no-repeat;
  background-size: cover;
}

/* Enhanced luxury text for carousel */
.carousel-luxury-text {
  background: linear-gradient(135deg, #ffd700 0%, #ffffff 20%, #c0c0c0 40%, #ffd700 60%, #000000 80%, #ffd700 100%);
  background-size: 400% 400%;
  -webkit-background-clip: text;
  -webkit-text-fill-color: transparent;
  background-clip: text;
  animation: luxuryShimmer 4s ease-in-out infinite;
  filter: drop-shadow(2px 2px 4px rgba(0,0,0,0.3));
}

@keyframes luxuryShimmer {
  0%, 100% {
    background-position: 0% 50%;
  }
  50% {
    background-position: 100% 50%;
  }
}

/* Logo specific styles */
.logo-glow {
  animation: logoGlow 3s ease-in-out infinite alternate;
}

@keyframes logoGlow {
  0% {
    box-shadow: 
      0 0 20px rgba(255, 215, 0, 0.4),
      inset 0 2px 4px rgba(255, 255, 255, 0.2),
      inset 0 -2px 4px rgba(0, 0, 0, 0.2);
  }
  100% {
    box-shadow: 
      0 0 30px rgba(255, 215, 0, 0.6),
      0 0 40px rgba(192, 192, 192, 0.3),
      inset 0 2px 4px rgba(255, 255, 255, 0.3),
      inset 0 -2px 4px rgba(0, 0, 0, 0.2);
  }
}

/* Custom scrollbar */
::-webkit-scrollbar {
  width: 8px;
}

::-webkit-scrollbar-track {
  background: #f1f1f1;
}

::-webkit-scrollbar-thumb {
  background: linear-gradient(45deg, #c0c0c0, #ffd700);
  border-radius: 4px;
}

::-webkit-scrollbar-thumb:hover {
  background: linear-gradient(45deg, #ffd700, #000000);
}

/* New Auraa Luxury Color Palette */
:root {
  --color-gold: #D6B651;
  --color-pearl: #F8F7F3;
  --color-ivory: #EFECE6;
  --color-silver: #C9CCD3;
  --color-white: #FFFFFF;
}

/* Utility brand classes */
.text-brand { color: var(--color-gold); }
.bg-brand { background-color: var(--color-gold); }
.border-gold { border-color: var(--color-gold) !important; }
.bg-ivory { background-color: var(--color-ivory); }
.bg-pearl { background-color: var(--color-pearl); }
.hover-text-brand:hover { color: var(--color-gold); }
/* Product badges */
.badge {
  display: inline-block;
  padding: 4px 10px;
  border-radius: 9999px;
  font-size: 12px;
  font-weight: 700;
  color: #fff;
}
.badge-new { background: linear-gradient(135deg, #10b981, #059669); }
.badge-hot { background: linear-gradient(135deg, #ef4444, #dc2626); }
.badge-sale { background: linear-gradient(135deg, #f59e0b, #d97706); }

.quick-add {
  position: absolute;
  left: 0; right: 0; bottom: 0;
  transform: translateY(100%);
  opacity: 0;
  transition: all 0.3s ease;
}
.group:hover .quick-add {
  transform: translateY(0);
  opacity: 1;
}


/* Gradient backgrounds */
.gradient-primary {
  background: linear-gradient(135deg, var(--color-gold) 0%, var(--color-silver) 50%, var(--color-gold) 100%);
}

.gradient-secondary {
  background: linear-gradient(135deg, var(--color-ivory) 0%, var(--color-pearl) 100%);
}

.gradient-accent {
  background: linear-gradient(135deg, var(--color-silver) 0%, var(--color-gold) 50%, var(--color-ivory) 100%);
}

.gradient-luxury {
  background: linear-gradient(135deg, var(--color-gold) 0%, var(--color-pearl) 30%, var(--color-silver) 70%, var(--color-gold) 100%);
  box-shadow: 
    0 0 20px rgba(214, 182, 81, 0.4),
    inset 0 2px 4px rgba(255, 255, 255, 0.3),
    inset 0 -2px 4px rgba(201, 204, 211, 0.2);
}

/* Glass morphism effect */
.glass {
  background: rgba(255, 255, 255, 0.25);
  backdrop-filter: blur(12px);
  border: 1px solid rgba(255, 255, 255, 0.18);
}

.glass-dark {
  background: rgba(0, 0, 0, 0.25);
  backdrop-filter: blur(12px);
  border: 1px solid rgba(255, 255, 255, 0.18);
}

/* Luxury card effect */
.luxury-card {
  background: linear-gradient(145deg, #ffffff 0%, #fefbf3 100%);
  box-shadow: 
    0 20px 25px -5px rgba(214, 182, 81, 0.1),
    0 10px 10px -5px rgba(214, 182, 81, 0.04),
    inset 0 1px 0 rgba(255, 255, 255, 0.6);
  border: 1px solid rgba(214, 182, 81, 0.2);
  transition: all 0.3s cubic-bezier(0.4, 0, 0.2, 1);
}

.luxury-card:hover {
  transform: translateY(-4px);
  box-shadow: 
    0 25px 50px -12px rgba(214, 182, 81, 0.25),
    0 20px 25px -5px rgba(214, 182, 81, 0.1),
    inset 0 1px 0 rgba(255, 255, 255, 0.6);
}

/* Animated gradient text */
.gradient-text {
  background: linear-gradient(135deg, #000000, #c0c0c0, #fbbf24, #c0c0c0, #000000);
  background-size: 300% 300%;
  -webkit-background-clip: text;
  -webkit-text-fill-color: transparent;
  background-clip: text;
  animation: gradientShift 4s ease infinite;
}

.luxury-text {
  background: linear-gradient(135deg, #c0c0c0 0%, #ffd700 45%, #d4af37 60%, #000000 85%);
  -webkit-background-clip: text;
  -webkit-text-fill-color: transparent;
  background-clip: text;
  font-weight: 900;
  text-shadow: 2px 2px 4px rgba(0,0,0,0.35);
  filter: drop-shadow(0.5px 0.5px 1px rgba(0,0,0,0.25));
}

/* Higher contrast for Auraa logo word */
.logo-aurra-contrast {
  color: #111111;
  background: linear-gradient(135deg, #111111 0%, #222222 40%, #d6b651 85%);
  -webkit-background-clip: text;
  -webkit-text-fill-color: transparent;
  background-clip: text;
  text-shadow: 2px 2px 0 rgba(255, 215, 0, 0.15), 0 1px 2px rgba(0,0,0,0.35);
}

@keyframes gradientShift {
  0%, 100% {
    background-position: 0% 50%;
  }
  50% {
    background-position: 100% 50%;
  }
}

/* Button animations */
.btn-luxury {
  background: linear-gradient(135deg, #000000 0%, #c0c0c0 50%, #d6b651 100%);
  color: white;
  border: 2px solid #c0c0c0;
  padding: 12px 32px;
  border-radius: 8px;
  font-weight: 700;
  font-size: 16px;
  cursor: pointer;
  position: relative;
  overflow: hidden;
  transition: all 0.3s ease;
  text-shadow: 1px 1px 2px rgba(0,0,0,0.5);
}

.btn-luxury::before {
  content: '';
  position: absolute;
  top: 0;
  left: -100%;
  width: 100%;
  height: 100%;
  background: linear-gradient(135deg, #d6b651 0%, #c0c0c0 50%, #000000 100%);
  transition: left 0.3s ease;
  z-index: -1;
}

.btn-luxury:hover::before {
  left: 0;
}

.btn-luxury:hover {
  transform: translateY(-2px);
  box-shadow: 0 10px 20px rgba(192, 192, 192, 0.4);
  border-color: #d6b651;
}

/* Loading animation */
.loading-pulse {
  animation: pulse 2s cubic-bezier(0.4, 0, 0.6, 1) infinite;
}

@keyframes pulse {
  0%, 100% {
    opacity: 1;
  }
  50% {
    opacity: 0.5;
  }
}

/* Product grid animations */
.product-grid {
  display: grid;
  grid-template-columns: repeat(auto-fill, minmax(280px, 1fr));
  gap: 24px;
  padding: 24px 0;
}

.product-card {
  background: white;
  border-radius: 16px;
  overflow: hidden;
  transition: all 0.3s cubic-bezier(0.4, 0, 0.2, 1);
  border: 1px solid rgba(217, 119, 6, 0.1);
  position: relative;
}

.product-card::before {
  content: '';
  position: absolute;
  top: 0;
  left: 0;
  right: 0;
  bottom: 0;
  background: linear-gradient(135deg, rgba(214, 182, 81, 0.1) 0%, rgba(214, 182, 81, 0.1) 100%);
  opacity: 0;
  transition: opacity 0.3s ease;
  pointer-events: none;
}

.product-card:hover::before {
  opacity: 1;
}

.product-card:hover {
  transform: translateY(-8px) scale(1.02);
  box-shadow: 0 25px 50px -12px rgba(214, 182, 81, 0.25);
}

/* Hero section */


/* Navigation */
.nav-glass {
  background: linear-gradient(90deg, var(--color-gold) 0%, var(--color-silver) 100%);
  backdrop-filter: blur(6px);
  border-bottom: 2px solid #000000;
  border-top: 2px solid #000000;
  box-shadow: 0 2px 0 #000000;
}

/* Search animation */
.search-expand {
  transition: width 0.3s ease;
}

.search-expand:focus {
  width: 300px;
}

/* Price animation */
.price-highlight {
  position: relative;
  display: inline-block;
}

.price-highlight::after {
  content: '';
  position: absolute;
  bottom: 2px;
  left: 0;
  width: 0;
  height: 2px;
  background: linear-gradient(90deg, #d6b651, #c9ccd3);
  transition: width 0.3s ease;
}

.price-highlight:hover::after {
  width: 100%;
}

/* Cart badge animation */
.cart-badge {
  animation: bounceIn 0.5s ease-out;
}

@keyframes bounceIn {
  0% {
    transform: scale(0);
  }
  50% {
    transform: scale(1.2);
  }
  100% {
    transform: scale(1);
  }
}

/* Mobile responsiveness */
@media (max-width: 640px) {
  .product-grid {
    grid-template-columns: repeat(auto-fill, minmax(140px, 1fr));
    gap: 12px;
  }
  
  .luxury-card {
    padding: 12px;
  }
  
  .font-display {
    font-size: clamp(1.5rem, 5vw, 2rem);
  }
}

@media (max-width: 768px) {
  .product-grid {
    grid-template-columns: repeat(auto-fill, minmax(160px, 1fr));
    gap: 16px;
  }
  
  .search-expand:focus {
    width: 180px;
  }
  
  .luxury-card {
    padding: 16px;
  }
}

@media (min-width: 769px) and (max-width: 1024px) {
  .product-grid {
    grid-template-columns: repeat(auto-fill, minmax(200px, 1fr));
    gap: 20px;
  }
  
  .search-expand:focus {
    width: 250px;
  }
}

/* Enhanced responsive navbar */
@media (max-width: 1024px) {
  .nav-glass {
    padding: 0.75rem 1rem;
  }
}

/* Responsive carousel for mobile */
@media (max-width: 640px) {
  .carousel-luxury-text {
    font-size: clamp(2rem, 8vw, 3rem);
  }
  
  .carousel-slide-content {
    padding: 1rem;
  }
}

/* Ultra-wide screen support */
@media (min-width: 1536px) {
  .product-grid {
    grid-template-columns: repeat(auto-fill, minmax(280px, 1fr));
    gap: 28px;
  }
}

/* RTL Support for Arabic */
[dir="rtl"] {
  text-align: right;
}

[dir="rtl"] .product-grid {
  direction: rtl;
}

/* Removed global flex reversal to avoid layout breakage */
/* [dir="rtl"] .flex { flex-direction: row-reverse; } */

/* Accessibility */
@media (prefers-reduced-motion: reduce) {
  *,
  *::before,
  *::after {
    animation-duration: 0.01ms !important;
    animation-iteration-count: 1 !important;
    transition-duration: 0.01ms !important;
  }
}

/* Focus styles */
.focus-ring:focus {
  outline: 2px solid #d6b651;
  outline-offset: 2px;
}

/* Custom checkbox */
.custom-checkbox {
  appearance: none;
  width: 20px;
  height: 20px;
  border: 2px solid #d6b651;
  border-radius: 4px;
  background: white;
  cursor: pointer;
  position: relative;
  transition: all 0.2s ease;
}

.custom-checkbox:checked {
  background: #d6b651;
}

.custom-checkbox:checked::after {
  content: '✓';
  position: absolute;
  top: 50%;
  left: 50%;
  transform: translate(-50%, -50%);
  color: white;
  font-size: 12px;
  font-weight: bold;
}

/* Notification styles */
.notification {
  position: fixed;
  top: 20px;
  right: 20px;
  z-index: 1000;
  padding: 16px 24px;
  border-radius: 8px;
  color: white;
  font-weight: 500;
  animation: slideInRight 0.3s ease-out;
}

.notification.success {
  background: linear-gradient(135deg, #059669 0%, #10b981 100%);
}

.notification.error {
  background: linear-gradient(135deg, #dc2626 0%, #ef4444 100%);
}

@keyframes slideInRight {
  from {
    transform: translateX(100%);
    opacity: 0;
  }
  to {
    transform: translateX(0);
    opacity: 1;
  }
}

/* Skeleton loading */
.skeleton {
  background: linear-gradient(90deg, #f3f4f6 25%, #e5e7eb 50%, #f3f4f6 75%);
  background-size: 200% 100%;
  animation: loading 1.5s infinite;
}

@keyframes loading {
  0% {
    background-position: 200% 0;
  }
  100% {
    background-position: -200% 0;
  }
}
<<<<<<< HEAD

/* Responsive Image Utilities - No Hard Crop */
.img-responsive {
  width: 100%;
  height: auto;
  object-fit: contain;
  background: #f9fafb;
}

/* Mobile: contain to show full accessory */
@media (max-width: 768px) {
  .img-product-card {
    object-fit: contain !important;
  }
}

/* Desktop: can use cover for better layout */
@media (min-width: 769px) {
  .img-product-card {
    object-fit: cover;
  }
}

/* Carousel images - always show full image */
.img-carousel {
  object-fit: contain;
  object-position: center;
}

/* Admin Toast Animation */
@keyframes slide-in {
  from {
    transform: translateX(100%);
    opacity: 0;
  }
  to {
    transform: translateX(0);
    opacity: 1;
  }
}

.animate-slide-in {
  animation: slide-in 0.3s ease-out;
}
=======
>>>>>>> a447a571
<|MERGE_RESOLUTION|>--- conflicted
+++ resolved
@@ -568,50 +568,3 @@
     background-position: -200% 0;
   }
 }
-<<<<<<< HEAD
-
-/* Responsive Image Utilities - No Hard Crop */
-.img-responsive {
-  width: 100%;
-  height: auto;
-  object-fit: contain;
-  background: #f9fafb;
-}
-
-/* Mobile: contain to show full accessory */
-@media (max-width: 768px) {
-  .img-product-card {
-    object-fit: contain !important;
-  }
-}
-
-/* Desktop: can use cover for better layout */
-@media (min-width: 769px) {
-  .img-product-card {
-    object-fit: cover;
-  }
-}
-
-/* Carousel images - always show full image */
-.img-carousel {
-  object-fit: contain;
-  object-position: center;
-}
-
-/* Admin Toast Animation */
-@keyframes slide-in {
-  from {
-    transform: translateX(100%);
-    opacity: 0;
-  }
-  to {
-    transform: translateX(0);
-    opacity: 1;
-  }
-}
-
-.animate-slide-in {
-  animation: slide-in 0.3s ease-out;
-}
-=======
->>>>>>> a447a571
