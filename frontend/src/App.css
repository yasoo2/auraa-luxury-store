@import url('https://fonts.googleapis.com/css2?family=Playfair+Display:wght@300;400;500;600;700;800;900&amp;family=Inter:wght@300;400;500;600;700&amp;display=swap');

* {
  margin: 0;
  padding: 0;
  box-sizing: border-box;
}

body {
  font-family: 'Inter', sans-serif;
  line-height: 1.6;
  color: #2c1810;
  overflow-x: hidden;
}

/* App base bg for ivory+pearl blend */
.app-bg {
  background: linear-gradient(180deg, var(--color-pearl) 0%, var(--color-ivory) 100%);
}

.font-display {
  font-family: 'Playfair Display', serif;
}

/* Fashion Carousel Styles */
.carousel-slide-enter {
  opacity: 0;
  transform: translateX(100%) scale(0.9);
}

.carousel-slide-enter-active {
  opacity: 1;
  transform: translateX(0%) scale(1);
  transition: all 1s cubic-bezier(0.25, 0.46, 0.45, 0.94);
}

.carousel-slide-exit {
  opacity: 1;
  transform: translateX(0%) scale(1);
}

.carousel-slide-exit-active {
  opacity: 0;
  transform: translateX(-100%) scale(1.1);
  transition: all 1s cubic-bezier(0.25, 0.46, 0.45, 0.94);
}

/* Parallax effect for carousel */
.carousel-parallax {
  background-attachment: fixed;
  background-position: center;
  background-repeat: no-repeat;
  background-size: cover;
}

/* Enhanced luxury text for carousel */
.carousel-luxury-text {
  background: linear-gradient(135deg, #ffd700 0%, #ffffff 20%, #c0c0c0 40%, #ffd700 60%, #000000 80%, #ffd700 100%);
  background-size: 400% 400%;
  -webkit-background-clip: text;
  -webkit-text-fill-color: transparent;
  background-clip: text;
  animation: luxuryShimmer 4s ease-in-out infinite;
  filter: drop-shadow(2px 2px 4px rgba(0,0,0,0.3));
}

@keyframes luxuryShimmer {
  0%, 100% {
    background-position: 0% 50%;
  }
  50% {
    background-position: 100% 50%;
  }
}

/* Logo specific styles */
.logo-glow {
  animation: logoGlow 3s ease-in-out infinite alternate;
}

@keyframes logoGlow {
  0% {
    box-shadow: 
      0 0 20px rgba(255, 215, 0, 0.4),
      inset 0 2px 4px rgba(255, 255, 255, 0.2),
      inset 0 -2px 4px rgba(0, 0, 0, 0.2);
  }
  100% {
    box-shadow: 
      0 0 30px rgba(255, 215, 0, 0.6),
      0 0 40px rgba(192, 192, 192, 0.3),
      inset 0 2px 4px rgba(255, 255, 255, 0.3),
      inset 0 -2px 4px rgba(0, 0, 0, 0.2);
  }
}

/* Custom scrollbar */
::-webkit-scrollbar {
  width: 8px;
}

::-webkit-scrollbar-track {
  background: #f1f1f1;
}

::-webkit-scrollbar-thumb {
  background: linear-gradient(45deg, #c0c0c0, #ffd700);
  border-radius: 4px;
}

::-webkit-scrollbar-thumb:hover {
  background: linear-gradient(45deg, #ffd700, #000000);
}

/* New Auraa Luxury Color Palette */
:root {
  --color-gold: #D6B651;
  --color-pearl: #F8F7F3;
  --color-ivory: #EFECE6;
  --color-silver: #C9CCD3;
  --color-white: #FFFFFF;
}

/* Utility brand classes */
.text-brand { color: var(--color-gold); }
.bg-brand { background-color: var(--color-gold); }
.border-gold { border-color: var(--color-gold) !important; }
.bg-ivory { background-color: var(--color-ivory); }
.bg-pearl { background-color: var(--color-pearl); }
.hover-text-brand:hover { color: var(--color-gold); }
/* Product badges */
.badge {
  display: inline-block;
  padding: 4px 10px;
  border-radius: 9999px;
  font-size: 12px;
  font-weight: 700;
  color: #fff;
}
.badge-new { background: linear-gradient(135deg, #10b981, #059669); }
.badge-hot { background: linear-gradient(135deg, #ef4444, #dc2626); }
.badge-sale { background: linear-gradient(135deg, #f59e0b, #d97706); }

.quick-add {
  position: absolute;
  left: 0; right: 0; bottom: 0;
  transform: translateY(100%);
  opacity: 0;
  transition: all 0.3s ease;
}
.group:hover .quick-add {
  transform: translateY(0);
  opacity: 1;
}


/* Gradient backgrounds */
.gradient-primary {
  background: linear-gradient(135deg, var(--color-gold) 0%, var(--color-silver) 50%, var(--color-gold) 100%);
}

.gradient-secondary {
  background: linear-gradient(135deg, var(--color-ivory) 0%, var(--color-pearl) 100%);
}

.gradient-accent {
  background: linear-gradient(135deg, var(--color-silver) 0%, var(--color-gold) 50%, var(--color-ivory) 100%);
}

.gradient-luxury {
  background: linear-gradient(135deg, var(--color-gold) 0%, var(--color-pearl) 30%, var(--color-silver) 70%, var(--color-gold) 100%);
  box-shadow: 
    0 0 20px rgba(214, 182, 81, 0.4),
    inset 0 2px 4px rgba(255, 255, 255, 0.3),
    inset 0 -2px 4px rgba(201, 204, 211, 0.2);
}

/* Glass morphism effect */
.glass {
  background: rgba(255, 255, 255, 0.25);
  backdrop-filter: blur(12px);
  border: 1px solid rgba(255, 255, 255, 0.18);
}

.glass-dark {
  background: rgba(0, 0, 0, 0.25);
  backdrop-filter: blur(12px);
  border: 1px solid rgba(255, 255, 255, 0.18);
}

/* Luxury card effect */
.luxury-card {
  background: linear-gradient(145deg, #ffffff 0%, #fefbf3 100%);
  box-shadow: 
    0 20px 25px -5px rgba(214, 182, 81, 0.1),
    0 10px 10px -5px rgba(214, 182, 81, 0.04),
    inset 0 1px 0 rgba(255, 255, 255, 0.6);
  border: 1px solid rgba(214, 182, 81, 0.2);
  transition: all 0.3s cubic-bezier(0.4, 0, 0.2, 1);
}

.luxury-card:hover {
  transform: translateY(-4px);
  box-shadow: 
    0 25px 50px -12px rgba(214, 182, 81, 0.25),
    0 20px 25px -5px rgba(214, 182, 81, 0.1),
    inset 0 1px 0 rgba(255, 255, 255, 0.6);
}

/* Animated gradient text */
.gradient-text {
  background: linear-gradient(135deg, #000000, #c0c0c0, #fbbf24, #c0c0c0, #000000);
  background-size: 300% 300%;
  -webkit-background-clip: text;
  -webkit-text-fill-color: transparent;
  background-clip: text;
  animation: gradientShift 4s ease infinite;
}

.luxury-text {
  background: linear-gradient(135deg, #c0c0c0 0%, #ffd700 45%, #d4af37 60%, #000000 85%);
  -webkit-background-clip: text;
  -webkit-text-fill-color: transparent;
  background-clip: text;
  font-weight: 900;
  text-shadow: 2px 2px 4px rgba(0,0,0,0.35);
  filter: drop-shadow(0.5px 0.5px 1px rgba(0,0,0,0.25));
}

/* Higher contrast for Auraa logo word */
.logo-aurra-contrast {
  color: #111111;
  background: linear-gradient(135deg, #111111 0%, #222222 40%, #d6b651 85%);
  -webkit-background-clip: text;
  -webkit-text-fill-color: transparent;
  background-clip: text;
  text-shadow: 2px 2px 0 rgba(255, 215, 0, 0.15), 0 1px 2px rgba(0,0,0,0.35);
}

@keyframes gradientShift {
  0%, 100% {
    background-position: 0% 50%;
  }
  50% {
    background-position: 100% 50%;
  }
}

/* Button animations */
.btn-luxury {
  background: linear-gradient(135deg, #000000 0%, #c0c0c0 50%, #d6b651 100%);
  color: white;
  border: 2px solid #c0c0c0;
  padding: 12px 32px;
  border-radius: 8px;
  font-weight: 700;
  font-size: 16px;
  cursor: pointer;
  position: relative;
  overflow: hidden;
  transition: all 0.3s ease;
  text-shadow: 1px 1px 2px rgba(0,0,0,0.5);
}

.btn-luxury::before {
  content: '';
  position: absolute;
  top: 0;
  left: -100%;
  width: 100%;
  height: 100%;
  background: linear-gradient(135deg, #d6b651 0%, #c0c0c0 50%, #000000 100%);
  transition: left 0.3s ease;
  z-index: -1;
}

.btn-luxury:hover::before {
  left: 0;
}

.btn-luxury:hover {
  transform: translateY(-2px);
  box-shadow: 0 10px 20px rgba(192, 192, 192, 0.4);
  border-color: #d6b651;
}

/* Loading animation */
.loading-pulse {
  animation: pulse 2s cubic-bezier(0.4, 0, 0.6, 1) infinite;
}

@keyframes pulse {
  0%, 100% {
    opacity: 1;
  }
  50% {
    opacity: 0.5;
  }
}

/* Product grid animations */
.product-grid {
  display: grid;
  grid-template-columns: repeat(auto-fill, minmax(280px, 1fr));
  gap: 24px;
  padding: 24px 0;
}

.product-card {
  background: white;
  border-radius: 16px;
  overflow: hidden;
  transition: all 0.3s cubic-bezier(0.4, 0, 0.2, 1);
  border: 1px solid rgba(217, 119, 6, 0.1);
  position: relative;
}

.product-card::before {
  content: '';
  position: absolute;
  top: 0;
  left: 0;
  right: 0;
  bottom: 0;
  background: linear-gradient(135deg, rgba(214, 182, 81, 0.1) 0%, rgba(214, 182, 81, 0.1) 100%);
  opacity: 0;
  transition: opacity 0.3s ease;
  pointer-events: none;
}

.product-card:hover::before {
  opacity: 1;
}

.product-card:hover {
  transform: translateY(-8px) scale(1.02);
  box-shadow: 0 25px 50px -12px rgba(214, 182, 81, 0.25);
}

/* Hero section */
<<<<<<< HEAD
.hero-bg {
  background: 
    linear-gradient(135deg, rgba(214, 182, 81, 0.9) 0%, rgba(201, 204, 211, 0.8) 100%),
    url('data:image/svg+xml,%3Csvg xmlns="http://www.w3.org/2000/svg" viewBox="0 0 100 100"%3E%3Cdefs%3E%3Cpattern id="grain" width="100" height="100" patternUnits="userSpaceOnUse"%3E%3Ccircle cx="50" cy="50" r="0.5" fill="%23ffffff" opacity="0.1"/%3E%3C/pattern%3E%3C/defs%3E%3Crect width="100" height="100" fill="url(%23grain)"/%3E%3C/svg%3E');
  background-attachment: fixed;
  background-size: cover, 20px 20px;
}
=======
{ background: linear-gradient(135deg, rgba(214, 182, 81, 0.9) 0%, rgba(201, 204, 211, 0.8) 100%), url("data:image/svg+xml,%3Csvg xmlns='http://www.w3.org/2000/svg' viewBox='0%200%20100%20100'%3E%3Cdefs%3E%3Cpattern id='grain' width='100' height='100' patternUnits='userSpaceOnUse'%3E%3Ccircle cx='50' cy='50' r='0.5' fill='%23ffffff' opacity='0.1'/%3E%3C/pattern%3E%3C/defs%3E%3Crect width='100' height='100' fill='url(%23grain)'/%3E%3C/svg%3E"); background-attachment: fixed; background-size: cover, 20px 20px; }
>>>>>>> e1b02774

/* Navigation */
.nav-glass {
  background: linear-gradient(90deg, var(--color-gold) 0%, var(--color-silver) 100%);
  backdrop-filter: blur(6px);
  border-bottom: 2px solid #000000;
  border-top: 2px solid #000000;
  box-shadow: 0 2px 0 #000000;
}

/* Search animation */
.search-expand {
  transition: width 0.3s ease;
}

.search-expand:focus {
  width: 300px;
}

/* Price animation */
.price-highlight {
  position: relative;
  display: inline-block;
}

.price-highlight::after {
  content: '';
  position: absolute;
  bottom: 2px;
  left: 0;
  width: 0;
  height: 2px;
  background: linear-gradient(90deg, #d6b651, #c9ccd3);
  transition: width 0.3s ease;
}

.price-highlight:hover::after {
  width: 100%;
}

/* Cart badge animation */
.cart-badge {
  animation: bounceIn 0.5s ease-out;
}

@keyframes bounceIn {
  0% {
    transform: scale(0);
  }
  50% {
    transform: scale(1.2);
  }
  100% {
    transform: scale(1);
  }
}

/* Mobile responsiveness */
@media (max-width: 640px) {
  .product-grid {
    grid-template-columns: repeat(auto-fill, minmax(140px, 1fr));
    gap: 12px;
  }
  
  .luxury-card {
    padding: 12px;
  }
  
  .font-display {
    font-size: clamp(1.5rem, 5vw, 2rem);
  }
}

@media (max-width: 768px) {
  .product-grid {
    grid-template-columns: repeat(auto-fill, minmax(160px, 1fr));
    gap: 16px;
  }
  
  .search-expand:focus {
    width: 180px;
  }
  
  .luxury-card {
    padding: 16px;
  }
}

@media (min-width: 769px) and (max-width: 1024px) {
  .product-grid {
    grid-template-columns: repeat(auto-fill, minmax(200px, 1fr));
    gap: 20px;
  }
  
  .search-expand:focus {
    width: 250px;
  }
}

/* Enhanced responsive navbar */
@media (max-width: 1024px) {
  .nav-glass {
    padding: 0.75rem 1rem;
  }
}

/* Responsive carousel for mobile */
@media (max-width: 640px) {
  .carousel-luxury-text {
    font-size: clamp(2rem, 8vw, 3rem);
  }
  
  .carousel-slide-content {
    padding: 1rem;
  }
}

/* Ultra-wide screen support */
@media (min-width: 1536px) {
  .product-grid {
    grid-template-columns: repeat(auto-fill, minmax(280px, 1fr));
    gap: 28px;
  }
}

/* RTL Support for Arabic */
[dir="rtl"] {
  text-align: right;
}

[dir="rtl"] .product-grid {
  direction: rtl;
}

/* Removed global flex reversal to avoid layout breakage */
/* [dir="rtl"] .flex { flex-direction: row-reverse; } */

/* Accessibility */
@media (prefers-reduced-motion: reduce) {
  *,
  *::before,
  *::after {
    animation-duration: 0.01ms !important;
    animation-iteration-count: 1 !important;
    transition-duration: 0.01ms !important;
  }
}

/* Focus styles */
.focus-ring:focus {
  outline: 2px solid #d6b651;
  outline-offset: 2px;
}

/* Custom checkbox */
.custom-checkbox {
  appearance: none;
  width: 20px;
  height: 20px;
  border: 2px solid #d6b651;
  border-radius: 4px;
  background: white;
  cursor: pointer;
  position: relative;
  transition: all 0.2s ease;
}

.custom-checkbox:checked {
  background: #d6b651;
}

.custom-checkbox:checked::after {
  content: '✓';
  position: absolute;
  top: 50%;
  left: 50%;
  transform: translate(-50%, -50%);
  color: white;
  font-size: 12px;
  font-weight: bold;
}

/* Notification styles */
.notification {
  position: fixed;
  top: 20px;
  right: 20px;
  z-index: 1000;
  padding: 16px 24px;
  border-radius: 8px;
  color: white;
  font-weight: 500;
  animation: slideInRight 0.3s ease-out;
}

.notification.success {
  background: linear-gradient(135deg, #059669 0%, #10b981 100%);
}

.notification.error {
  background: linear-gradient(135deg, #dc2626 0%, #ef4444 100%);
}

@keyframes slideInRight {
  from {
    transform: translateX(100%);
    opacity: 0;
  }
  to {
    transform: translateX(0);
    opacity: 1;
  }
}

/* Skeleton loading */
.skeleton {
  background: linear-gradient(90deg, #f3f4f6 25%, #e5e7eb 50%, #f3f4f6 75%);
  background-size: 200% 100%;
  animation: loading 1.5s infinite;
}

@keyframes loading {
  0% {
    background-position: 200% 0;
  }
  100% {
    background-position: -200% 0;
  }
}

/* Responsive Image Utilities - No Hard Crop */
.img-responsive {
  width: 100%;
  height: auto;
  object-fit: contain;
  background: #f9fafb;
}

/* Mobile: contain to show full accessory */
@media (max-width: 768px) {
  .img-product-card {
    object-fit: contain !important;
  }
}

/* Desktop: can use cover for better layout */
@media (min-width: 769px) {
  .img-product-card {
    object-fit: cover;
  }
}

/* Carousel images - always show full image */
.img-carousel {
  object-fit: contain;
  object-position: center;
}<|MERGE_RESOLUTION|>--- conflicted
+++ resolved
@@ -338,17 +338,7 @@
 }
 
 /* Hero section */
-<<<<<<< HEAD
-.hero-bg {
-  background: 
-    linear-gradient(135deg, rgba(214, 182, 81, 0.9) 0%, rgba(201, 204, 211, 0.8) 100%),
-    url('data:image/svg+xml,%3Csvg xmlns="http://www.w3.org/2000/svg" viewBox="0 0 100 100"%3E%3Cdefs%3E%3Cpattern id="grain" width="100" height="100" patternUnits="userSpaceOnUse"%3E%3Ccircle cx="50" cy="50" r="0.5" fill="%23ffffff" opacity="0.1"/%3E%3C/pattern%3E%3C/defs%3E%3Crect width="100" height="100" fill="url(%23grain)"/%3E%3C/svg%3E');
-  background-attachment: fixed;
-  background-size: cover, 20px 20px;
-}
-=======
-{ background: linear-gradient(135deg, rgba(214, 182, 81, 0.9) 0%, rgba(201, 204, 211, 0.8) 100%), url("data:image/svg+xml,%3Csvg xmlns='http://www.w3.org/2000/svg' viewBox='0%200%20100%20100'%3E%3Cdefs%3E%3Cpattern id='grain' width='100' height='100' patternUnits='userSpaceOnUse'%3E%3Ccircle cx='50' cy='50' r='0.5' fill='%23ffffff' opacity='0.1'/%3E%3C/pattern%3E%3C/defs%3E%3Crect width='100' height='100' fill='url(%23grain)'/%3E%3C/svg%3E"); background-attachment: fixed; background-size: cover, 20px 20px; }
->>>>>>> e1b02774
+
 
 /* Navigation */
 .nav-glass {
@@ -578,31 +568,3 @@
     background-position: -200% 0;
   }
 }
-
-/* Responsive Image Utilities - No Hard Crop */
-.img-responsive {
-  width: 100%;
-  height: auto;
-  object-fit: contain;
-  background: #f9fafb;
-}
-
-/* Mobile: contain to show full accessory */
-@media (max-width: 768px) {
-  .img-product-card {
-    object-fit: contain !important;
-  }
-}
-
-/* Desktop: can use cover for better layout */
-@media (min-width: 769px) {
-  .img-product-card {
-    object-fit: cover;
-  }
-}
-
-/* Carousel images - always show full image */
-.img-carousel {
-  object-fit: contain;
-  object-position: center;
-}