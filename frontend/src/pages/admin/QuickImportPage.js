import React, { useState, useEffect, useRef } from 'react';
import { useLanguage } from '../../context/LanguageContext';
import {
  Package,
  Download,
  CheckCircle,
  XCircle,
  RefreshCw,
  Eye,
  ArrowRight,
  TrendingUp,
  Clock,
  Filter,
  Search
} from 'lucide-react';
import axios from 'axios';

const API_URL = process.env.REACT_APP_BACKEND_URL;

const QuickImportPage = () => {
  const { t, language } = useLanguage();
  const isRTL = language === 'ar';

  // State
  const [importing, setImporting] = useState(false);
  const [importProgress, setImportProgress] = useState(null);
  const pollIntervalRef = useRef(null);
  const [externalProducts, setExternalProducts] = useState([]);
  const [selectedProducts, setSelectedProducts] = useState([]);
  const [supplierType, setSupplierType] = useState('aliexpress'); // New supplier selection
  const [importCount, setImportCount] = useState(500); // Default 500 products
  const [importQuery, setImportQuery] = useState('jewelry accessories'); // Default query
  const [filters, setFilters] = useState({
    category: '',
    pushed: false,
    search: ''
  });
  const [stats, setStats] = useState({
    total: 0,
    pushed: 0,
    pending: 0
  });
  const [importLogs, setImportLogs] = useState([]);
  const [pushing, setPushing] = useState(false);
  const [pollInterval, setPollInterval] = useState(null);

  // Load data on mount
  useEffect(() => {
    loadExternalProducts();
<<<<<<< HEAD

    return () => { if (pollInterval) clearInterval(pollInterval); };

=======
>>>>>>> d8ab90f2
    loadImportLogs();

    return () => { 
      if (pollIntervalRef.current) {
        clearInterval(pollIntervalRef.current);
        pollIntervalRef.current = null;
      }
    };
  }, [filters]);

  const loadExternalProducts = async () => {
    try {
      const params = {
        source: 'aliexpress',
        pushed: filters.pushed || undefined,
        category: filters.category || undefined,
        limit: 50
      };

      const response = await axios.get(`${API_URL}/api/aliexpress/external-products`, { params });
      setExternalProducts(response.data.products);
      
      // Update stats
      setStats({
        total: response.data.total,
        pushed: response.data.products.filter(p => p.pushed_to_store).length,
        pending: response.data.products.filter(p => !p.pushed_to_store).length
      });
    } catch (error) {
      console.error('Error loading products:', error);
    }
  };

  const loadImportLogs = async () => {
    try {
      const response = await axios.get(`${API_URL}/api/aliexpress/import-logs`, {
        params: { limit: 5 }
      });
      setImportLogs(response.data.logs);
    } catch (error) {
      console.error('Error loading logs:', error);
    }
  };

  // Remove old handleQuickImport - will be replaced with new multi-supplier version

  const handlePushToStore = async () => {
    if (selectedProducts.length === 0) {
      alert('يرجى اختيار منتجات للدفع');
      return;
    }

    setPushing(true);
    try {
      const response = await axios.post(`${API_URL}/api/aliexpress/push-to-store`, selectedProducts);
      
      alert(`تم دفع ${response.data.statistics.pushed} منتج للمتجر بنجاح!`);
      
      setSelectedProducts([]);
      await loadExternalProducts();
    } catch (error) {
      alert('فشل دفع المنتجات: ' + error.message);
    } finally {
      setPushing(false);
    }
  };

  const toggleProductSelection = (productId) => {
    setSelectedProducts(prev => 
      prev.includes(productId) 
        ? prev.filter(id => id !== productId)
        : [...prev, productId]
    );
  };

  const selectAllVisible = () => {
    const unpushedIds = externalProducts
      .filter(p => !p.pushed_to_store)
      .map(p => p._id);
    setSelectedProducts(unpushedIds);
  };

  // New Quick Import Function
  const handleQuickImport = async () => {
    if (!supplierType || importCount <= 0) {
      alert(isRTL ? 'يرجى تحديد نوع المورد وعدد صحيح من المنتجات' : 'Please select supplier type and valid product count');
      return;
    }

    setImporting(true);
    try {
      const token = localStorage.getItem('token');
      const response = await axios.post(`${API_URL}/api/admin/import-fast`, {
        count: importCount,
        query: importQuery,
        provider: supplierType
      }, {
        headers: {
          'Authorization': `Bearer ${token}`,
          'Content-Type': 'application/json'
        }
      });
        // start polling progress
<<<<<<< HEAD
        if (pollInterval) clearInterval(pollInterval);
        const newPollInterval = setInterval(async () => {
=======
        if (pollIntervalRef.current) clearInterval(pollIntervalRef.current);
        pollIntervalRef.current = setInterval(async () => {
>>>>>>> d8ab90f2
          try {
            const token = localStorage.getItem('token');
            const jobId = response.data.task_id;
            const res = await axios.get(`${API_URL}/api/admin/import-jobs/${jobId}`, {
              headers: { 'Authorization': `Bearer ${token}` }
            });
            const progress = res.data;
            setImportProgress({ job_id: progress.job_id, status: progress.status, percent: progress.percent, processed: progress.processed_items, total: progress.total_items });
            if (progress.status === 'completed' || progress.status === 'failed') {
<<<<<<< HEAD
              clearInterval(newPollInterval);
              setPollInterval(null);
            }
          } catch (e) {
            // stop polling on error
            clearInterval(newPollInterval);
            setPollInterval(null);
=======
              clearInterval(pollIntervalRef.current);
              pollIntervalRef.current = null;
            }
          } catch (e) {
            // stop polling on error
            clearInterval(pollIntervalRef.current);
            pollIntervalRef.current = null;
>>>>>>> d8ab90f2
          }
        }, 2000);
        setPollInterval(newPollInterval);


      if (response.data.success) {
        alert(isRTL ? `تم بدء استيراد ${importCount} منتج بنجاح!` : `Successfully started importing ${importCount} products!`);
        setImportProgress({ job_id: response.data.task_id, status: 'pending', percent: 0 });
        await loadExternalProducts();
      } else {
        alert(isRTL ? 'فشل في بدء الاستيراد' : 'Failed to start import');
      }
    } catch (error) {
      console.error('Import error:', error);
      alert(isRTL ? 'حدث خطأ أثناء الاستيراد: ' + error.message : 'Error during import: ' + error.message);
    } finally {
      setImporting(false);
    }
  };

  // New Sync Now Function
  const handleSyncNow = async () => {
    setImporting(true);
    try {
      const token = localStorage.getItem('token');
      const response = await axios.post(`${API_URL}/api/admin/sync-now`, {
        provider: supplierType
      }, {
        headers: {
          'Authorization': `Bearer ${token}`,
          'Content-Type': 'application/json'
        }
      });

      if (response.data.success) {
        alert(isRTL ? 'تم بدء مزامنة الأسعار والمخزون بنجاح!' : 'Successfully started price and inventory sync!');
        await loadExternalProducts();
      } else {
        alert(isRTL ? 'فشل في بدء المزامنة' : 'Failed to start sync');
      }
    } catch (error) {
      console.error('Sync error:', error);
      alert(isRTL ? 'حدث خطأ أثناء المزامنة: ' + error.message : 'Error during sync: ' + error.message);
    } finally {
      setImporting(false);
    }
  };

  return (
    <div className={`p-6 ${isRTL ? 'rtl' : 'ltr'}`} dir={isRTL ? 'rtl' : 'ltr'}>
      {/* Header */}
      <div className="mb-6">
        <h1 className="text-3xl font-bold text-gray-900 mb-2">
          {isRTL ? '🚀 استيراد سريع متعدد الموردين' : '🚀 Multi-Supplier Quick Import'}
        </h1>
        <p className="text-gray-600">
          {isRTL ? 'استيراد وإدارة المنتجات من موردين متعددين بنقرة واحدة' : 'Import and manage products from multiple suppliers with one click'}
        </p>
      </div>

      {/* Quick Import Controls */}
      <div className="bg-white rounded-lg border shadow-sm p-6 mb-6">
        <h3 className="text-lg font-semibold text-gray-900 mb-4">
          {isRTL ? 'استيراد سريع - 500 منتج' : 'Quick Import - 500 Products'}
        </h3>
        
        <div className="grid grid-cols-1 md:grid-cols-2 lg:grid-cols-4 gap-4 mb-4">
          {/* Supplier Type Selection */}
          <div>
            <label className="block text-sm font-medium text-gray-700 mb-2">
              {isRTL ? 'نوع المورد' : 'Supplier Type'}
            </label>
            <select 
              value={supplierType} 
              onChange={(e) => setSupplierType(e.target.value)}
              className="w-full p-2 border border-gray-300 rounded-md focus:ring-2 focus:ring-blue-500 focus:border-transparent"
            >
              <option value="aliexpress">{isRTL ? 'علي إكسبرس' : 'AliExpress'}</option>
              <option value="amazon">{isRTL ? 'أمازون' : 'Amazon'}</option>
              <option value="custom">{isRTL ? 'مورد مخصص' : 'Custom Supplier'}</option>
            </select>
          </div>

          {/* Import Count */}
          <div>
            <label className="block text-sm font-medium text-gray-700 mb-2">
              {isRTL ? 'عدد المنتجات' : 'Product Count'}
            </label>
            <input 
              type="number" 
              value={importCount} 
              onChange={(e) => setImportCount(parseInt(e.target.value) || 500)}
              min="1"
              max="5000"
              className="w-full p-2 border border-gray-300 rounded-md focus:ring-2 focus:ring-blue-500 focus:border-transparent"
            />
          </div>

          {/* Search Query */}
          <div>
            <label className="block text-sm font-medium text-gray-700 mb-2">
              {isRTL ? 'كلمة البحث' : 'Search Query'}
            </label>
            <input 
              type="text" 
              value={importQuery} 
              onChange={(e) => setImportQuery(e.target.value)}
              placeholder={isRTL ? 'مجوهرات إكسسوارات' : 'jewelry accessories'}
              className="w-full p-2 border border-gray-300 rounded-md focus:ring-2 focus:ring-blue-500 focus:border-transparent"
            />
          </div>

          {/* Action Buttons */}
          <div className="flex flex-col space-y-2">
            <button
              onClick={handleQuickImport}
              disabled={importing}
              className="bg-gradient-to-r from-green-500 to-green-600 hover:from-green-600 hover:to-green-700 text-white font-semibold py-2 px-4 rounded-md transition-all duration-300 disabled:opacity-50 disabled:cursor-not-allowed"
            >
              {importing ? (
                <div className="flex items-center justify-center">
                  <div className="animate-spin rounded-full h-4 w-4 border-b-2 border-white mr-2"></div>
                  {isRTL ? 'جاري الاستيراد...' : 'Importing...'}
                </div>
              ) : (
                isRTL ? 'استيراد سريع' : 'Quick Import'
              )}
            </button>
            
            <button
              onClick={handleSyncNow}
              disabled={importing}
              className="bg-gradient-to-r from-blue-500 to-blue-600 hover:from-blue-600 hover:to-blue-700 text-white font-semibold py-2 px-4 rounded-md transition-all duration-300 disabled:opacity-50 disabled:cursor-not-allowed"
            >
              {isRTL ? 'مزامنة الآن' : 'Sync Now'}
            </button>
          </div>
        </div>

        {/* Import Progress */}
        {importProgress && (
          <div className="mt-4 p-4 bg-blue-50 border border-blue-200 rounded-md">
            <div className="flex items-center justify-between">
              <p className="text-sm text-blue-800">
                {isRTL ? `معرف المهمة: ${importProgress.job_id}` : `Task ID: ${importProgress.job_id}`}
              </p>
              <p className="text-sm text-blue-800 font-semibold">
                {importProgress.percent ?? 0}%
              </p>
            </div>
            <div className="w-full bg-blue-100 rounded-full h-2 mt-2">
              <div className="bg-blue-600 h-2 rounded-full transition-all duration-300" style={{ width: `${importProgress.percent ?? 0}%` }}></div>
            </div>
            <p className="text-sm text-blue-600 mt-2">
              {isRTL ? 'جاري معالجة الاستيراد في الخلفية...' : 'Processing import in background...'}
            </p>
          </div>
        )}

        {/* Supplier Info */}
        <div className="mt-4 p-4 bg-gray-50 rounded-md">
          <h4 className="text-sm font-semibold text-gray-700 mb-2">
            {isRTL ? 'معلومات المورد المحدد:' : 'Selected Supplier Info:'}
          </h4>
          <div className="text-sm text-gray-600">
            {supplierType === 'aliexpress' && (
              <p>{isRTL ? '• استيراد من علي إكسبرس مع تطبيق هامش ربح 100%' : '• Import from AliExpress with 100% markup'}</p>
            )}
            {supplierType === 'amazon' && (
              <p>{isRTL ? '• استيراد من أمازون (قيد التطوير)' : '• Import from Amazon (under development)'}</p>
            )}
            {supplierType === 'custom' && (
              <p>{isRTL ? '• مورد مخصص (قيد التطوير)' : '• Custom supplier (under development)'}</p>
            )}
            <p>{isRTL ? '• تحديث تلقائي للأسعار والمخزون كل 10 دقائق' : '• Automatic price and inventory update every 10 minutes'}</p>
            <p>{isRTL ? '• إضافة الضرائب والجمارك حسب الدولة' : '• Add taxes and customs by country'}</p>
            <p>{isRTL ? '• تصنيف تلقائي للمنتجات (أقراط، قلادات، أساور، خواتم، ساعات، أطقم)' : '• Automatic categorization (Earrings, Necklaces, Bracelets, Rings, Watches, Sets)'}</p>
          </div>
        </div>
      </div>

      {/* Stats Cards */}
      <div className="grid grid-cols-1 md:grid-cols-3 gap-4 mb-6">
        <div className="bg-blue-50 border border-blue-200 rounded-lg p-4">
          <div className="flex items-center justify-between">
            <div>
              <p className="text-sm text-blue-600 font-medium">{isRTL ? 'إجمالي المنتجات' : 'Total Products'}</p>
              <p className="text-2xl font-bold text-blue-900">{stats.total}</p>
            </div>
            <Package className="h-10 w-10 text-blue-500" />
          </div>
        </div>

        <div className="bg-green-50 border border-green-200 rounded-lg p-4">
          <div className="flex items-center justify-between">
            <div>
              <p className="text-sm text-green-600 font-medium">{isRTL ? 'في المتجر' : 'In Store'}</p>
              <p className="text-2xl font-bold text-green-900">{stats.pushed}</p>
            </div>
            <CheckCircle className="h-10 w-10 text-green-500" />
          </div>
        </div>

        <div className="bg-orange-50 border border-orange-200 rounded-lg p-4">
          <div className="flex items-center justify-between">
            <div>
              <p className="text-sm text-orange-600 font-medium">{isRTL ? 'قيد الانتظار' : 'Pending'}</p>
              <p className="text-2xl font-bold text-orange-900">{stats.pending}</p>
            </div>
            <Clock className="h-10 w-10 text-orange-500" />
          </div>
        </div>
      </div>

      {/* Sync Now Button */}
      <div className="flex justify-end mb-4">
        <button
          onClick={async () => {
            try {
              await axios.post(`${API_URL}/api/admin/aliexpress/sync-now`);
              alert(isRTL ? 'تم بدء المزامنة!' : 'Sync started!');
              await loadImportLogs();
            } catch (error) {
              alert(isRTL ? 'فشل المزامنة' : 'Sync failed');
            }
          }}
          className="bg-blue-600 text-white px-4 py-2 rounded-lg hover:bg-blue-700 flex items-center gap-2"
        >
          <RefreshCw className="h-4 w-4" />
          {isRTL ? 'تحديث الآن (يدوي)' : 'Sync Now (Manual)'}
        </button>
      </div>

      {/* Quick Import Section */}
      <div className="bg-gradient-to-r from-amber-500 to-orange-500 rounded-lg p-6 mb-6 text-white">
        <div className="flex flex-col md:flex-row items-center justify-between">
          <div className="mb-4 md:mb-0">
            <h2 className="text-2xl font-bold mb-2 flex items-center gap-2">
              <Download className="h-6 w-6" />
              {isRTL ? 'استيراد سريع - 500 منتج' : 'Quick Import - 500 Products'}
            </h2>
            <p className="text-white/90">
              {isRTL ? 'استيراد تلقائي لـ 500 منتج موزعة على جميع الفئات' : 'Automatic import of 500 products across all categories'}
            </p>
          </div>
          <button
            onClick={handleQuickImport}
            disabled={importing}
            className="bg-white text-orange-600 px-8 py-3 rounded-lg font-bold hover:bg-orange-50 disabled:opacity-50 disabled:cursor-not-allowed flex items-center gap-2 transition-all"
          >
            {importing ? (
              <>
                <RefreshCw className="h-5 w-5 animate-spin" />
                {isRTL ? 'جاري الاستيراد...' : 'Importing...'}
              </>
            ) : (
              <>
                <Download className="h-5 w-5" />
                {isRTL ? 'استيراد الآن' : 'Import Now'}
              </>
            )}
          </button>
        </div>

        {/* Progress */}
        {importProgress && (
          <div className="mt-4 bg-white/10 backdrop-blur-sm rounded-lg p-4">
            <div className="flex items-center justify-between mb-2">
              <span className="font-medium">{importProgress.message}</span>
              {importProgress.status === 'success' && <CheckCircle className="h-5 w-5 text-green-300" />}
              {importProgress.status === 'error' && <XCircle className="h-5 w-5 text-red-300" />}
            </div>
            {importProgress.status === 'running' && (
              <div className="w-full bg-white/20 rounded-full h-2">
                <div className="bg-white h-2 rounded-full transition-all duration-300" style={{ width: '50%' }}></div>
              </div>
            )}
            {importProgress.stats && (
              <div className="mt-2 text-sm grid grid-cols-4 gap-4">
                <div>
                  <span className="opacity-80">{isRTL ? 'جديد:' : 'New:'}</span>
                  <span className="font-bold ml-2">{importProgress.stats.inserted || 0}</span>
                </div>
                <div>
                  <span className="opacity-80">{isRTL ? 'محدّث:' : 'Updated:'}</span>
                  <span className="font-bold ml-2">{importProgress.stats.updated || 0}</span>
                </div>
                <div>
                  <span className="opacity-80">{isRTL ? 'متخطى:' : 'Skipped:'}</span>
                  <span className="font-bold ml-2">{importProgress.stats.skipped || 0}</span>
                </div>
                <div>
                  <span className="opacity-80">{isRTL ? 'أخطاء:' : 'Errors:'}</span>
                  <span className="font-bold ml-2">{importProgress.stats.errors?.length || 0}</span>
                </div>
              </div>
            )}
          </div>
        )}
      </div>

      {/* External Products Table */}
      <div className="bg-white rounded-lg shadow-md border border-gray-200 mb-6">
        <div className="p-4 border-b border-gray-200">
          <div className="flex flex-col md:flex-row items-start md:items-center justify-between gap-4">
            <h2 className="text-xl font-bold text-gray-900 flex items-center gap-2">
              <Eye className="h-5 w-5" />
              {isRTL ? 'المنتجات المستوردة' : 'Imported Products'}
            </h2>

            <div className="flex flex-col md:flex-row gap-2 w-full md:w-auto">
              {/* Category Filter */}
              <select
                value={filters.category}
                onChange={(e) => setFilters({ ...filters, category: e.target.value })}
                className="border border-gray-300 rounded-lg px-4 py-2"
              >
                <option value="">{isRTL ? 'جميع الفئات' : 'All Categories'}</option>
                <option value="earrings">{isRTL ? 'أقراط' : 'Earrings'}</option>
                <option value="necklaces">{isRTL ? 'قلادات' : 'Necklaces'}</option>
                <option value="bracelets">{isRTL ? 'أساور' : 'Bracelets'}</option>
                <option value="rings">{isRTL ? 'خواتم' : 'Rings'}</option>
                <option value="watches">{isRTL ? 'ساعات' : 'Watches'}</option>
                <option value="sets">{isRTL ? 'أطقم' : 'Sets'}</option>
              </select>

              {/* Status Filter */}
              <select
                value={filters.pushed}
                onChange={(e) => setFilters({ ...filters, pushed: e.target.value === 'true' })}
                className="border border-gray-300 rounded-lg px-4 py-2"
              >
                <option value="false">{isRTL ? 'قيد الانتظار' : 'Pending'}</option>
                <option value="true">{isRTL ? 'في المتجر' : 'In Store'}</option>
              </select>

              <button
                onClick={selectAllVisible}
                disabled={filters.pushed === 'true'}
                className="bg-blue-600 text-white px-4 py-2 rounded-lg hover:bg-blue-700 disabled:opacity-50"
              >
                {isRTL ? 'اختيار الكل' : 'Select All'}
              </button>

              <button
                onClick={handlePushToStore}
                disabled={selectedProducts.length === 0 || pushing}
                className="bg-green-600 text-white px-4 py-2 rounded-lg hover:bg-green-700 disabled:opacity-50 flex items-center gap-2"
              >
                {pushing ? (
                  <RefreshCw className="h-4 w-4 animate-spin" />
                ) : (
                  <ArrowRight className="h-4 w-4" />
                )}
                {isRTL ? `دفع للمتجر (${selectedProducts.length})` : `Push to Store (${selectedProducts.length})`}
              </button>
            </div>
          </div>
        </div>

        {/* Products Table */}
        <div className="overflow-x-auto">
          <table className="w-full">
            <thead className="bg-gray-50 border-b border-gray-200">
              <tr>
                <th className="px-4 py-3 text-left">
                  <input
                    type="checkbox"
                    checked={selectedProducts.length === externalProducts.filter(p => !p.pushed_to_store).length}
                    onChange={() => selectedProducts.length > 0 ? setSelectedProducts([]) : selectAllVisible()}
                    className="rounded"
                  />
                </th>
                <th className="px-4 py-3 text-left text-sm font-semibold text-gray-700">
                  {isRTL ? 'الصورة' : 'Image'}
                </th>
                <th className="px-4 py-3 text-left text-sm font-semibold text-gray-700">
                  {isRTL ? 'الاسم' : 'Name'}
                </th>
                <th className="px-4 py-3 text-left text-sm font-semibold text-gray-700">
                  {isRTL ? 'الفئة' : 'Category'}
                </th>
                <th className="px-4 py-3 text-left text-sm font-semibold text-gray-700">
                  {isRTL ? 'السعر' : 'Price'}
                </th>
                <th className="px-4 py-3 text-left text-sm font-semibold text-gray-700">
                  {isRTL ? 'التقييم' : 'Rating'}
                </th>
                <th className="px-4 py-3 text-left text-sm font-semibold text-gray-700">
                  {isRTL ? 'الحالة' : 'Status'}
                </th>
              </tr>
            </thead>
            <tbody className="divide-y divide-gray-200">
              {externalProducts.map((product) => (
                <tr key={product._id} className="hover:bg-gray-50">
                  <td className="px-4 py-3">
                    <input
                      type="checkbox"
                      checked={selectedProducts.includes(product._id)}
                      onChange={() => toggleProductSelection(product._id)}
                      disabled={product.pushed_to_store}
                      className="rounded"
                    />
                  </td>
                  <td className="px-4 py-3">
                    {product.images && product.images[0] && (
                      <img src={product.images[0]} alt={product.name_en} className="h-12 w-12 object-cover rounded" />
                    )}
                  </td>
                  <td className="px-4 py-3 text-sm text-gray-900">
                    <div className="font-medium">{isRTL ? product.name_ar : product.name_en}</div>
                    <div className="text-xs text-gray-500">ID: {product.external_id}</div>
                  </td>
                  <td className="px-4 py-3 text-sm text-gray-700">
                    <span className="bg-blue-100 text-blue-800 px-2 py-1 rounded text-xs">
                      {product.category}
                    </span>
                  </td>
                  <td className="px-4 py-3 text-sm font-medium text-gray-900">
                    ${product.base_price_usd.toFixed(2)}
                  </td>
                  <td className="px-4 py-3 text-sm text-gray-700">
                    ⭐ {product.rating ? product.rating.toFixed(1) : 'N/A'}
                  </td>
                  <td className="px-4 py-3">
                    {product.pushed_to_store ? (
                      <span className="inline-flex items-center gap-1 bg-green-100 text-green-800 px-2 py-1 rounded text-xs">
                        <CheckCircle className="h-3 w-3" />
                        {isRTL ? 'في المتجر' : 'In Store'}
                      </span>
                    ) : (
                      <span className="inline-flex items-center gap-1 bg-orange-100 text-orange-800 px-2 py-1 rounded text-xs">
                        <Clock className="h-3 w-3" />
                        {isRTL ? 'قيد الانتظار' : 'Pending'}
                      </span>
                    )}
                  </td>
                </tr>
              ))}
            </tbody>
          </table>

          {externalProducts.length === 0 && (
            <div className="text-center py-12 text-gray-500">
              <Package className="h-12 w-12 mx-auto mb-4 opacity-50" />
              <p>{isRTL ? 'لا توجد منتجات بعد. اضغط "استيراد الآن" للبدء!' : 'No products yet. Click "Import Now" to start!'}</p>
            </div>
          )}
        </div>
      </div>

      {/* Import Logs */}
      <div className="bg-white rounded-lg shadow-md border border-gray-200">
        <div className="p-4 border-b border-gray-200">
          <h2 className="text-xl font-bold text-gray-900 flex items-center gap-2">
            <TrendingUp className="h-5 w-5" />
            {isRTL ? 'سجل الاستيراد' : 'Import Logs'}
          </h2>
        </div>
        <div className="p-4">
          {importLogs.map((log, index) => (
            <div key={index} className="mb-4 p-4 border border-gray-200 rounded-lg">
              <div className="flex items-center justify-between mb-2">
                <span className="font-medium text-gray-900">
                  {new Date(log.start_time).toLocaleString(isRTL ? 'ar-SA' : 'en-US')}
                </span>
                <span className="text-sm text-gray-600">
                  {log.duration_seconds.toFixed(1)}s
                </span>
              </div>
              <div className="grid grid-cols-3 gap-4 text-sm">
                <div>
                  <span className="text-gray-600">{isRTL ? 'تم الاستيراد:' : 'Imported:'}</span>
                  <span className="font-bold text-green-600 ml-2">{log.total_imported}</span>
                </div>
                <div>
                  <span className="text-gray-600">{isRTL ? 'متخطى:' : 'Skipped:'}</span>
                  <span className="font-bold text-yellow-600 ml-2">{log.total_skipped}</span>
                </div>
                <div>
                  <span className="text-gray-600">{isRTL ? 'أخطاء:' : 'Errors:'}</span>
                  <span className="font-bold text-red-600 ml-2">{log.total_errors}</span>
                </div>
              </div>
            </div>
          ))}
        </div>
      </div>
    </div>
  );
};

export default QuickImportPage;<|MERGE_RESOLUTION|>--- conflicted
+++ resolved
@@ -47,12 +47,6 @@
   // Load data on mount
   useEffect(() => {
     loadExternalProducts();
-<<<<<<< HEAD
-
-    return () => { if (pollInterval) clearInterval(pollInterval); };
-
-=======
->>>>>>> d8ab90f2
     loadImportLogs();
 
     return () => { 
@@ -156,13 +150,8 @@
         }
       });
         // start polling progress
-<<<<<<< HEAD
-        if (pollInterval) clearInterval(pollInterval);
-        const newPollInterval = setInterval(async () => {
-=======
         if (pollIntervalRef.current) clearInterval(pollIntervalRef.current);
         pollIntervalRef.current = setInterval(async () => {
->>>>>>> d8ab90f2
           try {
             const token = localStorage.getItem('token');
             const jobId = response.data.task_id;
@@ -172,15 +161,6 @@
             const progress = res.data;
             setImportProgress({ job_id: progress.job_id, status: progress.status, percent: progress.percent, processed: progress.processed_items, total: progress.total_items });
             if (progress.status === 'completed' || progress.status === 'failed') {
-<<<<<<< HEAD
-              clearInterval(newPollInterval);
-              setPollInterval(null);
-            }
-          } catch (e) {
-            // stop polling on error
-            clearInterval(newPollInterval);
-            setPollInterval(null);
-=======
               clearInterval(pollIntervalRef.current);
               pollIntervalRef.current = null;
             }
@@ -188,7 +168,6 @@
             // stop polling on error
             clearInterval(pollIntervalRef.current);
             pollIntervalRef.current = null;
->>>>>>> d8ab90f2
           }
         }, 2000);
         setPollInterval(newPollInterval);
