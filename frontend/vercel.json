{
  "buildCommand": "yarn build",
  "outputDirectory": "build",
  "installCommand": "yarn install",
  "framework": "create-react-app",
  "rewrites": [
    {
      "source": "/(.*)",
      "destination": "/index.html"
    }
  ],
  "env": {
<<<<<<< HEAD
    "REACT_APP_BACKEND_URL": "https://auraa-admin.preview.emergentagent.com"
=======

    }
  },
  "git": {
    "deploymentEnabled": {
      "main": true,
      "feat/admin-suite-complete": true
    }
>>>>>>> 35384a55
  }
}<|MERGE_RESOLUTION|>--- conflicted
+++ resolved
@@ -10,17 +10,6 @@
     }
   ],
   "env": {
-<<<<<<< HEAD
-    "REACT_APP_BACKEND_URL": "https://auraa-admin.preview.emergentagent.com"
-=======
 
-    }
-  },
-  "git": {
-    "deploymentEnabled": {
-      "main": true,
-      "feat/admin-suite-complete": true
-    }
->>>>>>> 35384a55
   }
 }