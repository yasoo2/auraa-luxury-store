--- conflicted
+++ resolved
@@ -331,118 +331,6 @@
     return category?.icon || '📦';
   };
 
-<<<<<<< HEAD
-=======
-  const filteredProducts = products.filter(product => {
-    const matchesSearch = product.name.toLowerCase().includes(searchTerm.toLowerCase()) ||
-                         product.sku?.toLowerCase().includes(searchTerm.toLowerCase());
-    const matchesCategory = categoryFilter === 'all' || product.category === categoryFilter;
-    const matchesStatus = statusFilter === 'all' || 
-                         (statusFilter === 'active' && product.is_active) ||
-                         (statusFilter === 'inactive' && !product.is_active) ||
-                         (statusFilter === 'featured' && product.is_featured) ||
-                         (statusFilter === 'low-stock' && product.stock_quantity < 10);
-    
-    return matchesSearch && matchesCategory && matchesStatus;
-  });
-
-  const handleSelectProduct = (productId) => {
-    setSelectedProducts(prev => 
-      prev.includes(productId) 
-        ? prev.filter(id => id !== productId)
-        : [...prev, productId]
-    );
-  };
-
-  const handleSelectAll = () => {
-    if (selectedProducts.length === filteredProducts.length) {
-      setSelectedProducts([]);
-    } else {
-      setSelectedProducts(filteredProducts.map(p => p.id));
-    }
-  };
-
-  const handleCreateProduct = async (productData) => {
-    try {
-      setSubmitting(true);
-      const response = await axios.post(`${API_URL}/api/products`, productData, {
-        headers: {
-          'Authorization': `Bearer ${token}`,
-          'Content-Type': 'application/json',
-        },
-      });
-      
-      setProducts(prev => [response.data, ...prev]);
-      setShowModal(false);
-      setEditingProduct(null);
-      
-      // Show success message
-      console.log('Product created successfully');
-    } catch (error) {
-      console.error('Error creating product:', error);
-      alert(isRTL ? 'خطأ في إنشاء المنتج' : 'Error creating product');
-    } finally {
-      setSubmitting(false);
-    }
-  };
-
-  const handleUpdateProduct = async (productData) => {
-    try {
-      setSubmitting(true);
-      const response = await axios.put(`${API_URL}/api/products/${editingProduct.id}`, productData, {
-        headers: {
-          'Authorization': `Bearer ${token}`,
-          'Content-Type': 'application/json',
-        },
-      });
-      
-      setProducts(prev => prev.map(p => p.id === editingProduct.id ? response.data : p));
-      setShowModal(false);
-      setEditingProduct(null);
-      
-      // Show success message
-      console.log('Product updated successfully');
-    } catch (error) {
-      console.error('Error updating product:', error);
-      alert(isRTL ? 'خطأ في تحديث المنتج' : 'Error updating product');
-    } finally {
-      setSubmitting(false);
-    }
-  };
-
-  const handleDeleteProduct = async (productId) => {
-    try {
-      await axios.delete(`${API_URL}/api/products/${productId}`, {
-        headers: {
-          'Authorization': `Bearer ${token}`,
-        },
-      });
-      
-      setProducts(prev => prev.filter(p => p.id !== productId));
-      setDeleteConfirm(null);
-      
-      // Show success message
-      console.log('Product deleted successfully');
-    } catch (error) {
-      console.error('Error deleting product:', error);
-      alert(isRTL ? 'خطأ في حذف المنتج' : 'Error deleting product');
-    }
-  };
-
-  const handleEditProduct = (product) => {
-    setEditingProduct(product);
-    setShowModal(true);
-  };
-
-  const handleFormSubmit = (productData) => {
-    if (editingProduct) {
-      handleUpdateProduct(productData);
-    } else {
-      handleCreateProduct(productData);
-    }
-  };
-
->>>>>>> f18fa2df
   return (
     <div className="space-y-6" dir={isRTL ? 'rtl' : 'ltr'}>
       {/* Header */}
@@ -753,11 +641,6 @@
                         variant="outline" 
                         size="sm" 
                         className="text-red-600 border-red-300 hover:bg-red-50"
-<<<<<<< HEAD
-                        onClick={() => handleDeleteProduct(product.id)}
-=======
-                        onClick={() => setDeleteConfirm(product.id)}
->>>>>>> f18fa2df
                       >
                         <Trash2 className="h-3 w-3" />
                       </Button>
@@ -872,11 +755,6 @@
                             size="sm" 
                             variant="ghost" 
                             className="text-red-600 hover:text-red-900"
-<<<<<<< HEAD
-                            onClick={() => handleDeleteProduct(product.id)}
-=======
-                            onClick={() => setDeleteConfirm(product.id)}
->>>>>>> f18fa2df
                           >
                             <Trash2 className="h-4 w-4" />
                           </Button>
@@ -909,65 +787,6 @@
       )}
 
       {/* Product Form Modal */}
-<<<<<<< HEAD
-      {showModal && (
-        <ProductFormModal
-          isOpen={showModal}
-          onClose={() => {
-            setShowModal(false);
-            setEditingProduct(null);
-          }}
-          onSave={handleSaveProduct}
-          product={editingProduct}
-          categories={categories}
-        />
-=======
-      <ProductFormModal
-        isOpen={showModal}
-        onClose={() => {
-          setShowModal(false);
-          setEditingProduct(null);
-        }}
-        product={editingProduct}
-        onSubmit={handleFormSubmit}
-        loading={submitting}
-      />
-
-      {/* Delete Confirmation Modal */}
-      {deleteConfirm && (
-        <div className="fixed inset-0 bg-black bg-opacity-50 flex items-center justify-center z-50">
-          <div className="bg-white rounded-lg p-6 max-w-md w-full mx-4" dir={isRTL ? 'rtl' : 'ltr'}>
-            <div className="flex items-center mb-4">
-              <AlertCircle className="h-6 w-6 text-red-600 mr-3" />
-              <h3 className="text-lg font-semibold text-gray-900">
-                {isRTL ? 'تأكيد الحذف' : 'Confirm Delete'}
-              </h3>
-            </div>
-            
-            <p className="text-gray-600 mb-6">
-              {isRTL 
-                ? 'هل أنت متأكد من حذف هذا المنتج؟ لا يمكن التراجع عن هذا الإجراء.'
-                : 'Are you sure you want to delete this product? This action cannot be undone.'
-              }
-            </p>
-            
-            <div className="flex justify-end gap-3">
-              <Button
-                variant="outline"
-                onClick={() => setDeleteConfirm(null)}
-              >
-                {isRTL ? 'إلغاء' : 'Cancel'}
-              </Button>
-              <Button
-                className="bg-red-600 hover:bg-red-700"
-                onClick={() => handleDeleteProduct(deleteConfirm)}
-              >
-                {isRTL ? 'حذف' : 'Delete'}
-              </Button>
-            </div>
-          </div>
-        </div>
->>>>>>> f18fa2df
       )}
     </div>
   );
