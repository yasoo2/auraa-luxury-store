--- conflicted
+++ resolved
@@ -962,23 +962,4 @@
 -e 
 # Environment files
 *.env
-<<<<<<< HEAD
-*.env.*
--e 
-# Environment files
-*.env
-*.env.*
--e 
-# Environment files
-*.env
-*.env.*
--e 
-# Environment files
-*.env
-*.env.*
--e 
-# Environment files
-*.env
-=======
->>>>>>> 1b4955ec
 *.env.*