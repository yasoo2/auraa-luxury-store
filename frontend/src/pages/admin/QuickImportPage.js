import React, { useState, useEffect, useRef } from 'react';
import { useLanguage } from '../../context/LanguageContext';
import {
  Package,
  Download,
  CheckCircle,
  XCircle,
  RefreshCw,
  Eye,
  ArrowRight,
  TrendingUp,
  Clock
} from 'lucide-react';
import axios from 'axios';

const API_URL = process.env.REACT_APP_BACKEND_URL;

// Poll interval for import progress updates (10 minutes)
const POLL_INTERVAL_MS = 10 * 60 * 1000;

const QuickImportPage = () => {
  const { t, language } = useLanguage();
  const isRTL = language === 'ar';

  // State
  const [importing, setImporting] = useState(false);
  const [importProgress, setImportProgress] = useState(null);
  const pollIntervalRef = useRef(null);
  const [externalProducts, setExternalProducts] = useState([]);
  const [selectedProducts, setSelectedProducts] = useState([]);
  const [supplierType, setSupplierType] = useState('aliexpress'); // New supplier selection
  const [importCount, setImportCount] = useState(500); // Default 500 products
  const [importQuery, setImportQuery] = useState('jewelry accessories'); // Default query
  const [filters, setFilters] = useState({
    category: '',
    pushed: false,
    search: ''
  });
  const [stats, setStats] = useState({
    total: 0,
    pushed: 0,
    pending: 0
  });
  const [importLogs, setImportLogs] = useState([]);
  const [pushing, setPushing] = useState(false);
  const [pollInterval, setPollInterval] = useState(null);

  // Load data on mount
  useEffect(() => {
    loadExternalProducts();
    loadImportLogs();

<<<<<<< HEAD
    return () => { 
      if (pollIntervalRef.current) {
        clearInterval(pollIntervalRef.current);
        pollIntervalRef.current = null;
      }
    };
=======
    return () => { if (pollInterval) clearInterval(pollInterval); };
>>>>>>> 84ad8595
  }, [filters]);

  const loadExternalProducts = async () => {
    try {
      const params = {
        source: 'aliexpress',
        pushed: filters.pushed || undefined,
        category: filters.category || undefined,
        limit: 50
      };

      const response = await axios.get(`${API_URL}/api/aliexpress/external-products`, { params });
      setExternalProducts(response.data.products);
      
      // Update stats
      setStats({
        total: response.data.total,
        pushed: response.data.products.filter(p => p.pushed_to_store).length,
        pending: response.data.products.filter(p => !p.pushed_to_store).length
      });
    } catch (error) {
      console.error('Error loading products:', error);
    }
  };

  const loadImportLogs = async () => {
    try {
      const response = await axios.get(`${API_URL}/api/aliexpress/import-logs`, {
        params: { limit: 5 }
      });
      setImportLogs(response.data.logs);
    } catch (error) {
      console.error('Error loading logs:', error);
    }
  };

  // Remove old handleQuickImport - will be replaced with new multi-supplier version

  const handlePushToStore = async () => {
    if (selectedProducts.length === 0) {
      alert('يرجى اختيار منتجات للدفع');
      return;
    }

    setPushing(true);
    try {
      const response = await axios.post(`${API_URL}/api/aliexpress/push-to-store`, selectedProducts);
      
      alert(`تم دفع ${response.data.statistics.pushed} منتج للمتجر بنجاح!`);
      
      setSelectedProducts([]);
      await loadExternalProducts();
    } catch (error) {
      alert('فشل دفع المنتجات: ' + error.message);
    } finally {
      setPushing(false);
    }
  };

  const toggleProductSelection = (productId) => {
    setSelectedProducts(prev => 
      prev.includes(productId) 
        ? prev.filter(id => id !== productId)
        : [...prev, productId]
    );
  };

  const selectAllVisible = () => {
    const unpushedIds = externalProducts
      .filter(p => !p.pushed_to_store)
      .map(p => p._id);
    setSelectedProducts(unpushedIds);
  };

  // New Quick Import Function
  const handleQuickImport = async () => {
    if (!supplierType || importCount <= 0) {
      alert(isRTL ? 'يرجى تحديد نوع المورد وعدد صحيح من المنتجات' : 'Please select supplier type and valid product count');
      return;
    }

    setImporting(true);
    try {
      const token = localStorage.getItem('token');
      const response = await axios.post(`${API_URL}/api/admin/import-fast`, {
        count: importCount,
        query: importQuery,
        provider: supplierType
      }, {
        headers: {
          'Authorization': `Bearer ${token}`,
          'Content-Type': 'application/json'
        }
      });
        // start polling progress
        if (pollIntervalRef.current) clearInterval(pollIntervalRef.current);
        pollIntervalRef.current = setInterval(async () => {
          try {
            const token = localStorage.getItem('token');
            const jobId = response.data.task_id;
            const res = await axios.get(`${API_URL}/api/admin/import-jobs/${jobId}`, {
              headers: { 'Authorization': `Bearer ${token}` }
            });
            const progress = res.data;
            setImportProgress({ job_id: progress.job_id, status: progress.status, percent: progress.percent, processed: progress.processed_items, total: progress.total_items });
            if (progress.status === 'completed' || progress.status === 'failed') {
              clearInterval(pollIntervalRef.current);
              pollIntervalRef.current = null;
            }
          } catch (e) {
            // stop polling on error
            clearInterval(pollIntervalRef.current);
            pollIntervalRef.current = null;
          }
        }, 2000);
        setPollInterval(newPollInterval);


      if (response.data.success) {
        alert(isRTL ? `تم بدء استيراد ${importCount} منتج بنجاح!` : `Successfully started importing ${importCount} products!`);
        setImportProgress({ job_id: response.data.task_id, status: 'pending', percent: 0 });
        await loadExternalProducts();
      } else {
        alert(isRTL ? 'فشل في بدء الاستيراد' : 'Failed to start import');
      }
    } catch (error) {
      console.error('Import error:', error);
      alert(isRTL ? 'حدث خطأ أثناء الاستيراد: ' + error.message : 'Error during import: ' + error.message);
    } finally {
      setImporting(false);
    }
  };

  // New Sync Now Function
  const handleSyncNow = async () => {
    setImporting(true);
    try {
      const token = localStorage.getItem('token');
      const response = await axios.post(`${API_URL}/api/admin/sync-now`, {
        provider: supplierType
      }, {
        headers: {
          'Authorization': `Bearer ${token}`,
          'Content-Type': 'application/json'
        }
      });

      if (response.data.success) {
        alert(isRTL ? 'تم بدء مزامنة الأسعار والمخزون بنجاح!' : 'Successfully started price and inventory sync!');
        await loadExternalProducts();
      } else {
        alert(isRTL ? 'فشل في بدء المزامنة' : 'Failed to start sync');
      }
    } catch (error) {
      console.error('Sync error:', error);
      alert(isRTL ? 'حدث خطأ أثناء المزامنة: ' + error.message : 'Error during sync: ' + error.message);
    } finally {
      setImporting(false);
    }
  };

  return (
    <div className={`p-6 ${isRTL ? 'rtl' : 'ltr'}`} dir={isRTL ? 'rtl' : 'ltr'}>
      {/* Header */}
      <div className="mb-6">
        <h1 className="text-3xl font-bold text-gray-900 mb-2">
          {isRTL ? '🚀 استيراد سريع متعدد الموردين' : '🚀 Multi-Supplier Quick Import'}
        </h1>
        <p className="text-gray-600">
          {isRTL ? 'استيراد وإدارة المنتجات من موردين متعددين بنقرة واحدة' : 'Import and manage products from multiple suppliers with one click'}
        </p>
      </div>

      {/* Quick Import Controls */}
      <div className="bg-white rounded-lg border shadow-sm p-6 mb-6">
        <h3 className="text-lg font-semibold text-gray-900 mb-4">
          {isRTL ? 'استيراد سريع - 500 منتج' : 'Quick Import - 500 Products'}
        </h3>
        
        <div className="grid grid-cols-1 md:grid-cols-2 lg:grid-cols-4 gap-4 mb-4">
          {/* Supplier Type Selection */}
          <div>
            <label className="block text-sm font-medium text-gray-700 mb-2">
              {isRTL ? 'نوع المورد' : 'Supplier Type'}
            </label>
            <select 
              value={supplierType} 
              onChange={(e) => setSupplierType(e.target.value)}
              className="w-full p-2 border border-gray-300 rounded-md focus:ring-2 focus:ring-blue-500 focus:border-transparent"
            >
              <option value="aliexpress">{isRTL ? 'علي إكسبرس' : 'AliExpress'}</option>
              <option value="amazon">{isRTL ? 'أمازون' : 'Amazon'}</option>
              <option value="custom">{isRTL ? 'مورد مخصص' : 'Custom Supplier'}</option>
            </select>
          </div>

          {/* Import Count */}
          <div>
            <label className="block text-sm font-medium text-gray-700 mb-2">
              {isRTL ? 'عدد المنتجات' : 'Product Count'}
            </label>
            <input 
              type="number" 
              value={importCount} 
              onChange={(e) => setImportCount(parseInt(e.target.value) || 500)}
              min="1"
              max="5000"
              className="w-full p-2 border border-gray-300 rounded-md focus:ring-2 focus:ring-blue-500 focus:border-transparent"
            />
          </div>

          {/* Search Query */}
          <div>
            <label className="block text-sm font-medium text-gray-700 mb-2">
              {isRTL ? 'كلمة البحث' : 'Search Query'}
            </label>
            <input 
              type="text" 
              value={importQuery} 
              onChange={(e) => setImportQuery(e.target.value)}
              placeholder={isRTL ? 'مجوهرات إكسسوارات' : 'jewelry accessories'}
              className="w-full p-2 border border-gray-300 rounded-md focus:ring-2 focus:ring-blue-500 focus:border-transparent"
            />
          </div>

          {/* Action Buttons */}
          <div className="flex flex-col space-y-2">
            <button
              onClick={handleQuickImport}
              disabled={importing}
              className="bg-gradient-to-r from-green-500 to-green-600 hover:from-green-600 hover:to-green-700 text-white font-semibold py-2 px-4 rounded-md transition-all duration-300 disabled:opacity-50 disabled:cursor-not-allowed"
            >
              {importing ? (
                <div className="flex items-center justify-center">
                  <div className="animate-spin rounded-full h-4 w-4 border-b-2 border-white mr-2"></div>
                  {isRTL ? 'جاري الاستيراد...' : 'Importing...'}
                </div>
              ) : (
                isRTL ? 'استيراد سريع' : 'Quick Import'
              )}
            </button>
            
            <button
              onClick={handleSyncNow}
              disabled={importing}
              className="bg-gradient-to-r from-blue-500 to-blue-600 hover:from-blue-600 hover:to-blue-700 text-white font-semibold py-2 px-4 rounded-md transition-all duration-300 disabled:opacity-50 disabled:cursor-not-allowed"
            >
              {isRTL ? 'مزامنة الآن' : 'Sync Now'}
            </button>
          </div>
        </div>

        {/* Import Progress */}
        {importProgress && (
          <div className="mt-4 p-4 bg-blue-50 border border-blue-200 rounded-md">
            <div className="flex items-center justify-between">
              <p className="text-sm text-blue-800">
                {isRTL ? `معرف المهمة: ${importProgress.job_id}` : `Task ID: ${importProgress.job_id}`}
              </p>
              <p className="text-sm text-blue-800 font-semibold">
                {importProgress.percent ?? 0}%
              </p>
            </div>
            <div className="w-full bg-blue-100 rounded-full h-2 mt-2">
              <div className="bg-blue-600 h-2 rounded-full transition-all duration-300" style={{ width: `${importProgress.percent ?? 0}%` }}></div>
            </div>
            <p className="text-sm text-blue-600 mt-2">
              {isRTL ? 'جاري معالجة الاستيراد في الخلفية...' : 'Processing import in background...'}
            </p>
          </div>
        )}

        {/* Supplier Info */}
        <div className="mt-4 p-4 bg-gray-50 rounded-md">
          <h4 className="text-sm font-semibold text-gray-700 mb-2">
            {isRTL ? 'معلومات المورد المحدد:' : 'Selected Supplier Info:'}
          </h4>
          <div className="text-sm text-gray-600">
            {supplierType === 'aliexpress' && (
              <p>{isRTL ? '• استيراد من علي إكسبرس مع تطبيق هامش ربح 100%' : '• Import from AliExpress with 100% markup'}</p>
            )}
            {supplierType === 'amazon' && (
              <p>{isRTL ? '• استيراد من أمازون (قيد التطوير)' : '• Import from Amazon (under development)'}</p>
            )}
            {supplierType === 'custom' && (
              <p>{isRTL ? '• مورد مخصص (قيد التطوير)' : '• Custom supplier (under development)'}</p>
            )}
            <p>{isRTL ? '• تحديث تلقائي للأسعار والمخزون كل 10 دقائق' : '• Automatic price and inventory update every 10 minutes'}</p>
            <p>{isRTL ? '• إضافة الضرائب والجمارك حسب الدولة' : '• Add taxes and customs by country'}</p>
            <p>{isRTL ? '• تصنيف تلقائي للمنتجات (أقراط، قلادات، أساور، خواتم، ساعات، أطقم)' : '• Automatic categorization (Earrings, Necklaces, Bracelets, Rings, Watches, Sets)'}</p>
          </div>
        </div>
      </div>

      {/* Stats Cards */}
      <div className="grid grid-cols-1 md:grid-cols-3 gap-4 mb-6">
        <div className="bg-blue-50 border border-blue-200 rounded-lg p-4">
          <div className="flex items-center justify-between">
            <div>
              <p className="text-sm text-blue-600 font-medium">{isRTL ? 'إجمالي المنتجات' : 'Total Products'}</p>
              <p className="text-2xl font-bold text-blue-900">{stats.total}</p>
            </div>
            <Package className="h-10 w-10 text-blue-500" />
          </div>
        </div>

        <div className="bg-green-50 border border-green-200 rounded-lg p-4">
          <div className="flex items-center justify-between">
            <div>
              <p className="text-sm text-green-600 font-medium">{isRTL ? 'في المتجر' : 'In Store'}</p>
              <p className="text-2xl font-bold text-green-900">{stats.pushed}</p>
            </div>
            <CheckCircle className="h-10 w-10 text-green-500" />
          </div>
        </div>

        <div className="bg-orange-50 border border-orange-200 rounded-lg p-4">
          <div className="flex items-center justify-between">
            <div>
              <p className="text-sm text-orange-600 font-medium">{isRTL ? 'قيد الانتظار' : 'Pending'}</p>
              <p className="text-2xl font-bold text-orange-900">{stats.pending}</p>
            </div>
            <Clock className="h-10 w-10 text-orange-500" />
          </div>
        </div>
      </div>

      {/* Sync Now Button */}
      <div className="flex justify-end mb-4">
        <button
          onClick={async () => {
            try {
              await axios.post(`${API_URL}/api/admin/aliexpress/sync-now`);
              alert(isRTL ? 'تم بدء المزامنة!' : 'Sync started!');
              await loadImportLogs();
            } catch (error) {
              alert(isRTL ? 'فشل المزامنة' : 'Sync failed');
            }
          }}
          className="bg-blue-600 text-white px-4 py-2 rounded-lg hover:bg-blue-700 flex items-center gap-2"
        >
          <RefreshCw className="h-4 w-4" />
          {isRTL ? 'تحديث الآن (يدوي)' : 'Sync Now (Manual)'}
        </button>
      </div>

      {/* Quick Import Section */}
      <div className="bg-gradient-to-r from-amber-500 to-orange-500 rounded-lg p-6 mb-6 text-white">
        <div className="flex flex-col md:flex-row items-center justify-between">
          <div className="mb-4 md:mb-0">
            <h2 className="text-2xl font-bold mb-2 flex items-center gap-2">
              <Download className="h-6 w-6" />
              {isRTL ? 'استيراد سريع - 500 منتج' : 'Quick Import - 500 Products'}
            </h2>
            <p className="text-white/90">
              {isRTL ? 'استيراد تلقائي لـ 500 منتج موزعة على جميع الفئات' : 'Automatic import of 500 products across all categories'}
            </p>
          </div>
          <button
            onClick={handleQuickImport}
            disabled={importing}
            className="bg-white text-orange-600 px-8 py-3 rounded-lg font-bold hover:bg-orange-50 disabled:opacity-50 disabled:cursor-not-allowed flex items-center gap-2 transition-all"
          >
            {importing ? (
              <>
                <RefreshCw className="h-5 w-5 animate-spin" />
                {isRTL ? 'جاري الاستيراد...' : 'Importing...'}
              </>
            ) : (
              <>
                <Download className="h-5 w-5" />
                {isRTL ? 'استيراد الآن' : 'Import Now'}
              </>
            )}
          </button>
        </div>

        {/* Progress */}
        {importProgress && (
          <div className="mt-4 bg-white/10 backdrop-blur-sm rounded-lg p-4">
            <div className="flex items-center justify-between mb-2">
              <span className="font-medium">{importProgress.message}</span>
              {importProgress.status === 'success' && <CheckCircle className="h-5 w-5 text-green-300" />}
              {importProgress.status === 'error' && <XCircle className="h-5 w-5 text-red-300" />}
            </div>
            {importProgress.status === 'running' && (
              <div className="w-full bg-white/20 rounded-full h-2">
                <div className="bg-white h-2 rounded-full transition-all duration-300" style={{ width: '50%' }}></div>
              </div>
            )}
            {importProgress.stats && (
              <div className="mt-2 text-sm grid grid-cols-4 gap-4">
                <div>
                  <span className="opacity-80">{isRTL ? 'جديد:' : 'New:'}</span>
                  <span className="font-bold ml-2">{importProgress.stats.inserted || 0}</span>
                </div>
                <div>
                  <span className="opacity-80">{isRTL ? 'محدّث:' : 'Updated:'}</span>
                  <span className="font-bold ml-2">{importProgress.stats.updated || 0}</span>
                </div>
                <div>
                  <span className="opacity-80">{isRTL ? 'متخطى:' : 'Skipped:'}</span>
                  <span className="font-bold ml-2">{importProgress.stats.skipped || 0}</span>
                </div>
                <div>
                  <span className="opacity-80">{isRTL ? 'أخطاء:' : 'Errors:'}</span>
                  <span className="font-bold ml-2">{importProgress.stats.errors?.length || 0}</span>
                </div>
              </div>
            )}
          </div>
        )}
      </div>

      {/* External Products Table */}
      <div className="bg-white rounded-lg shadow-md border border-gray-200 mb-6">
        <div className="p-4 border-b border-gray-200">
          <div className="flex flex-col md:flex-row items-start md:items-center justify-between gap-4">
            <h2 className="text-xl font-bold text-gray-900 flex items-center gap-2">
              <Eye className="h-5 w-5" />
              {isRTL ? 'المنتجات المستوردة' : 'Imported Products'}
            </h2>

            <div className="flex flex-col md:flex-row gap-2 w-full md:w-auto">
              {/* Category Filter */}
              <select
                value={filters.category}
                onChange={(e) => setFilters({ ...filters, category: e.target.value })}
                className="border border-gray-300 rounded-lg px-4 py-2"
              >
                <option value="">{isRTL ? 'جميع الفئات' : 'All Categories'}</option>
                <option value="earrings">{isRTL ? 'أقراط' : 'Earrings'}</option>
                <option value="necklaces">{isRTL ? 'قلادات' : 'Necklaces'}</option>
                <option value="bracelets">{isRTL ? 'أساور' : 'Bracelets'}</option>
                <option value="rings">{isRTL ? 'خواتم' : 'Rings'}</option>
                <option value="watches">{isRTL ? 'ساعات' : 'Watches'}</option>
                <option value="sets">{isRTL ? 'أطقم' : 'Sets'}</option>
              </select>

              {/* Status Filter */}
              <select
                value={filters.pushed}
                onChange={(e) => setFilters({ ...filters, pushed: e.target.value === 'true' })}
                className="border border-gray-300 rounded-lg px-4 py-2"
              >
                <option value="false">{isRTL ? 'قيد الانتظار' : 'Pending'}</option>
                <option value="true">{isRTL ? 'في المتجر' : 'In Store'}</option>
              </select>

              <button
                onClick={selectAllVisible}
                disabled={filters.pushed === 'true'}
                className="bg-blue-600 text-white px-4 py-2 rounded-lg hover:bg-blue-700 disabled:opacity-50"
              >
                {isRTL ? 'اختيار الكل' : 'Select All'}
              </button>

              <button
                onClick={handlePushToStore}
                disabled={selectedProducts.length === 0 || pushing}
                className="bg-green-600 text-white px-4 py-2 rounded-lg hover:bg-green-700 disabled:opacity-50 flex items-center gap-2"
              >
                {pushing ? (
                  <RefreshCw className="h-4 w-4 animate-spin" />
                ) : (
                  <ArrowRight className="h-4 w-4" />
                )}
                {isRTL ? `دفع للمتجر (${selectedProducts.length})` : `Push to Store (${selectedProducts.length})`}
              </button>
            </div>
          </div>
        </div>

        {/* Products Table */}
        <div className="overflow-x-auto">
          <table className="w-full">
            <thead className="bg-gray-50 border-b border-gray-200">
              <tr>
                <th className="px-4 py-3 text-left">
                  <input
                    type="checkbox"
                    checked={selectedProducts.length === externalProducts.filter(p => !p.pushed_to_store).length}
                    onChange={() => selectedProducts.length > 0 ? setSelectedProducts([]) : selectAllVisible()}
                    className="rounded"
                  />
                </th>
                <th className="px-4 py-3 text-left text-sm font-semibold text-gray-700">
                  {isRTL ? 'الصورة' : 'Image'}
                </th>
                <th className="px-4 py-3 text-left text-sm font-semibold text-gray-700">
                  {isRTL ? 'الاسم' : 'Name'}
                </th>
                <th className="px-4 py-3 text-left text-sm font-semibold text-gray-700">
                  {isRTL ? 'الفئة' : 'Category'}
                </th>
                <th className="px-4 py-3 text-left text-sm font-semibold text-gray-700">
                  {isRTL ? 'السعر' : 'Price'}
                </th>
                <th className="px-4 py-3 text-left text-sm font-semibold text-gray-700">
                  {isRTL ? 'التقييم' : 'Rating'}
                </th>
                <th className="px-4 py-3 text-left text-sm font-semibold text-gray-700">
                  {isRTL ? 'الحالة' : 'Status'}
                </th>
              </tr>
            </thead>
            <tbody className="divide-y divide-gray-200">
              {externalProducts.map((product) => (
                <tr key={product._id} className="hover:bg-gray-50">
                  <td className="px-4 py-3">
                    <input
                      type="checkbox"
                      checked={selectedProducts.includes(product._id)}
                      onChange={() => toggleProductSelection(product._id)}
                      disabled={product.pushed_to_store}
                      className="rounded"
                    />
                  </td>
                  <td className="px-4 py-3">
                    {product.images && product.images[0] && (
                      <img src={product.images[0]} alt={product.name_en} className="h-12 w-12 object-cover rounded" />
                    )}
                  </td>
                  <td className="px-4 py-3 text-sm text-gray-900">
                    <div className="font-medium">{isRTL ? product.name_ar : product.name_en}</div>
                    <div className="text-xs text-gray-500">ID: {product.external_id}</div>
                  </td>
                  <td className="px-4 py-3 text-sm text-gray-700">
                    <span className="bg-blue-100 text-blue-800 px-2 py-1 rounded text-xs">
                      {product.category}
                    </span>
                  </td>
                  <td className="px-4 py-3 text-sm font-medium text-gray-900">
                    ${product.base_price_usd.toFixed(2)}
                  </td>
                  <td className="px-4 py-3 text-sm text-gray-700">
                    ⭐ {product.rating ? product.rating.toFixed(1) : 'N/A'}
                  </td>
                  <td className="px-4 py-3">
                    {product.pushed_to_store ? (
                      <span className="inline-flex items-center gap-1 bg-green-100 text-green-800 px-2 py-1 rounded text-xs">
                        <CheckCircle className="h-3 w-3" />
                        {isRTL ? 'في المتجر' : 'In Store'}
                      </span>
                    ) : (
                      <span className="inline-flex items-center gap-1 bg-orange-100 text-orange-800 px-2 py-1 rounded text-xs">
                        <Clock className="h-3 w-3" />
                        {isRTL ? 'قيد الانتظار' : 'Pending'}
                      </span>
                    )}
                  </td>
                </tr>
              ))}
            </tbody>
          </table>

          {externalProducts.length === 0 && (
            <div className="text-center py-12 text-gray-500">
              <Package className="h-12 w-12 mx-auto mb-4 opacity-50" />
              <p>{isRTL ? 'لا توجد منتجات بعد. اضغط "استيراد الآن" للبدء!' : 'No products yet. Click "Import Now" to start!'}</p>
            </div>
          )}
        </div>
      </div>

      {/* Import Logs */}
      <div className="bg-white rounded-lg shadow-md border border-gray-200">
        <div className="p-4 border-b border-gray-200">
          <h2 className="text-xl font-bold text-gray-900 flex items-center gap-2">
            <TrendingUp className="h-5 w-5" />
            {isRTL ? 'سجل الاستيراد' : 'Import Logs'}
          </h2>
        </div>
        <div className="p-4">
          {importLogs.map((log, index) => (
            <div key={index} className="mb-4 p-4 border border-gray-200 rounded-lg">
              <div className="flex items-center justify-between mb-2">
                <span className="font-medium text-gray-900">
                  {new Date(log.start_time).toLocaleString(isRTL ? 'ar-SA' : 'en-US')}
                </span>
                <span className="text-sm text-gray-600">
                  {log.duration_seconds.toFixed(1)}s
                </span>
              </div>
              <div className="grid grid-cols-3 gap-4 text-sm">
                <div>
                  <span className="text-gray-600">{isRTL ? 'تم الاستيراد:' : 'Imported:'}</span>
                  <span className="font-bold text-green-600 ml-2">{log.total_imported}</span>
                </div>
                <div>
                  <span className="text-gray-600">{isRTL ? 'متخطى:' : 'Skipped:'}</span>
                  <span className="font-bold text-yellow-600 ml-2">{log.total_skipped}</span>
                </div>
                <div>
                  <span className="text-gray-600">{isRTL ? 'أخطاء:' : 'Errors:'}</span>
                  <span className="font-bold text-red-600 ml-2">{log.total_errors}</span>
                </div>
              </div>
            </div>
          ))}
        </div>
      </div>
    </div>
  );
};

export default QuickImportPage;<|MERGE_RESOLUTION|>--- conflicted
+++ resolved
@@ -1,4 +1,4 @@
-import React, { useState, useEffect, useRef } from 'react';
+import React, { useState, useEffect } from 'react';
 import { useLanguage } from '../../context/LanguageContext';
 import {
   Package,
@@ -25,7 +25,6 @@
   // State
   const [importing, setImporting] = useState(false);
   const [importProgress, setImportProgress] = useState(null);
-  const pollIntervalRef = useRef(null);
   const [externalProducts, setExternalProducts] = useState([]);
   const [selectedProducts, setSelectedProducts] = useState([]);
   const [supplierType, setSupplierType] = useState('aliexpress'); // New supplier selection
@@ -50,16 +49,7 @@
     loadExternalProducts();
     loadImportLogs();
 
-<<<<<<< HEAD
-    return () => { 
-      if (pollIntervalRef.current) {
-        clearInterval(pollIntervalRef.current);
-        pollIntervalRef.current = null;
-      }
-    };
-=======
     return () => { if (pollInterval) clearInterval(pollInterval); };
->>>>>>> 84ad8595
   }, [filters]);
 
   const loadExternalProducts = async () => {
@@ -155,8 +145,8 @@
         }
       });
         // start polling progress
-        if (pollIntervalRef.current) clearInterval(pollIntervalRef.current);
-        pollIntervalRef.current = setInterval(async () => {
+        if (pollInterval) clearInterval(pollInterval);
+        const newPollInterval = setInterval(async () => {
           try {
             const token = localStorage.getItem('token');
             const jobId = response.data.task_id;
@@ -166,13 +156,13 @@
             const progress = res.data;
             setImportProgress({ job_id: progress.job_id, status: progress.status, percent: progress.percent, processed: progress.processed_items, total: progress.total_items });
             if (progress.status === 'completed' || progress.status === 'failed') {
-              clearInterval(pollIntervalRef.current);
-              pollIntervalRef.current = null;
+              clearInterval(newPollInterval);
+              setPollInterval(null);
             }
           } catch (e) {
             // stop polling on error
-            clearInterval(pollIntervalRef.current);
-            pollIntervalRef.current = null;
+            clearInterval(newPollInterval);
+            setPollInterval(null);
           }
         }, 2000);
         setPollInterval(newPollInterval);
