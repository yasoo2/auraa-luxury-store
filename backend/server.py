--- conflicted
+++ resolved
@@ -120,7 +120,6 @@
 
 # Security
 security = HTTPBearer()
-<<<<<<< HEAD
 # Password hashing is now done directly with bcrypt (see verify_password and get_password_hash functions)
 SECRET_KEY = os.environ.get('JWT_SECRET_KEY', 'default-jwt-secret-change-in-production')
 
@@ -132,10 +131,6 @@
 rate_limit_storage = defaultdict(lambda: {"attempts": 0, "reset_time": time.time() + 900})  # 15 minutes
 RATE_LIMIT_ATTEMPTS = 5
 RATE_LIMIT_WINDOW = 900  # 15 minutes in seconds
-=======
-pwd_context = CryptContext(schemes=["bcrypt"], deprecated="auto")
-SECRET_KEY = os.environ.get('SECRET_KEY', 'default-secret-key-change-in-production')
->>>>>>> 1d4acd27
 ALGORITHM = "HS256"
 ACCESS_TOKEN_EXPIRE_MINUTES = 30
 
