name: Deploy Preview

on:
  push:
    branches: 
      - feat/*
      - develop
      - staging
    paths:
      - 'frontend/**'
      - 'backend/**'

jobs:
  deploy-preview:
    runs-on: ubuntu-latest
    steps:
      - uses: actions/checkout@v4

      - name: Setup Node.js
        uses: actions/setup-node@v4
        with:
          node-version: '18'
          cache: 'yarn'
          cache-dependency-path: frontend/yarn.lock

      - name: Install dependencies
        run: |
          cd frontend
          yarn install --frozen-lockfile

      - name: Build Frontend
        run: |
          cd frontend
          yarn build
        env:
<<<<<<< HEAD
          REACT_APP_BACKEND_URL: https://gold-dropship.preview.emergentagent.com
=======

>>>>>>> 3d4568c7

      - name: Deploy Preview to Vercel
        uses: amondnet/vercel-action@v25
        with:
          vercel-token: ${{ secrets.VERCEL_TOKEN }}
          vercel-args: '--no-wait'
          working-directory: ./frontend
          vercel-org-id: ${{ secrets.VERCEL_ORG_ID }}
          vercel-project-id: ${{ secrets.VERCEL_PROJECT_ID }}
        env:
          VERCEL_ORG_ID: ${{ secrets.VERCEL_ORG_ID }}
          VERCEL_PROJECT_ID: ${{ secrets.VERCEL_PROJECT_ID }}

      - name: Comment Preview URL
        uses: actions/github-script@v7
        if: github.event_name == 'push'
        with:
          script: |
            const branch = context.ref.replace('refs/heads/', '');
            const previewUrl = `https://auraa-luxury-git-${branch.replace(/[^a-zA-Z0-9]/g, '-')}-${context.payload.repository.owner.login}.vercel.app`;
            
            console.log(`🚀 Preview deployed to: ${previewUrl}`);
            console.log(`📱 Branch: ${branch}`);
            console.log(`✨ Commit: ${context.sha.substring(0, 7)}`);<|MERGE_RESOLUTION|>--- conflicted
+++ resolved
@@ -33,11 +33,6 @@
           cd frontend
           yarn build
         env:
-<<<<<<< HEAD
-          REACT_APP_BACKEND_URL: https://gold-dropship.preview.emergentagent.com
-=======
-
->>>>>>> 3d4568c7
 
       - name: Deploy Preview to Vercel
         uses: amondnet/vercel-action@v25
