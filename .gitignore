--- conflicted
+++ resolved
@@ -962,39 +962,36 @@
 -e 
 # Environment files
 *.env
-<<<<<<< HEAD
-*.env.*
--e 
-# Environment files
-*.env
-*.env.*
--e 
-# Environment files
-*.env
-*.env.*
--e 
-# Environment files
-*.env
-*.env.*
--e 
-# Environment files
-*.env
-*.env.*
--e 
-# Environment files
-*.env
-*.env.*
--e 
-# Environment files
-*.env
-*.env.*
--e 
-# Environment files
-*.env
-*.env.*
--e 
-# Environment files
-*.env
-=======
->>>>>>> 60e633db
+*.env.*
+-e 
+# Environment files
+*.env
+*.env.*
+-e 
+# Environment files
+*.env
+*.env.*
+-e 
+# Environment files
+*.env
+*.env.*
+-e 
+# Environment files
+*.env
+*.env.*
+-e 
+# Environment files
+*.env
+*.env.*
+-e 
+# Environment files
+*.env
+*.env.*
+-e 
+# Environment files
+*.env
+*.env.*
+-e 
+# Environment files
+*.env
 *.env.*