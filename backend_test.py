#!/usr/bin/env python3
"""
Comprehensive Backend API Testing for Auraa Luxury Store
Tests all endpoints including authentication, products, cart, and orders
"""

import requests
import sys
import json
from datetime import datetime
from typing import Dict, Any, Optional

class AuraaLuxuryAPITester:
<<<<<<< HEAD
    def __init__(self, base_url="https://auraa-boutique.preview.emergentagent.com"):
=======

>>>>>>> f18fa2df
        self.base_url = base_url
        self.api_url = f"{base_url}/api"
        self.token = None
        self.user_id = None
        self.tests_run = 0
        self.tests_passed = 0
        self.failed_tests = []
        self.admin_token = None
        self.test_product_id = None
        
    def log_test(self, test_name: str, success: bool, details: str = ""):
        """Log test results"""
        self.tests_run += 1
        status = "✅ PASSED" if success else "❌ FAILED"
        print(f"\n{status} - {test_name}")
        if details:
            print(f"   Details: {details}")
        if success:
            self.tests_passed += 1
        else:
            self.failed_tests.append({"test": test_name, "details": details})
    
    def make_request(self, method: str, endpoint: str, data: Dict = None, headers: Dict = None) -> tuple:
        """Make HTTP request and return (success, response_data, status_code)"""
        url = f"{self.api_url}/{endpoint.lstrip('/')}"
        
        # Default headers
        default_headers = {'Content-Type': 'application/json'}
        if self.token:
            default_headers['Authorization'] = f'Bearer {self.token}'
        if headers:
            default_headers.update(headers)
        
        try:
            if method.upper() == 'GET':
                response = requests.get(url, headers=default_headers, timeout=10)
            elif method.upper() == 'POST':
                response = requests.post(url, json=data, headers=default_headers, timeout=10)
            elif method.upper() == 'PUT':
                response = requests.put(url, json=data, headers=default_headers, timeout=10)
            elif method.upper() == 'DELETE':
                response = requests.delete(url, headers=default_headers, timeout=10)
            else:
                return False, {"error": f"Unsupported method: {method}"}, 0
            
            try:
                response_data = response.json()
            except:
                response_data = {"raw_response": response.text}
            
            return response.status_code < 400, response_data, response.status_code
            
        except requests.exceptions.RequestException as e:
            return False, {"error": str(e)}, 0
    
    def test_root_endpoint(self):
        """Test API root endpoint"""
        success, data, status = self.make_request('GET', '/')
        expected_message = "Welcome to Auraa Luxury API"
        
        if success and data.get('message') == expected_message:
            self.log_test("API Root Endpoint", True, f"Status: {status}")
        else:
            self.log_test("API Root Endpoint", False, f"Status: {status}, Response: {data}")
    
    def test_initialize_sample_data(self):
        """Initialize sample data"""
        success, data, status = self.make_request('POST', '/init-data')
        
        if success:
            self.log_test("Initialize Sample Data", True, f"Status: {status}")
        else:
            self.log_test("Initialize Sample Data", False, f"Status: {status}, Response: {data}")
    
    def test_get_categories(self):
        """Test categories endpoint"""
        success, data, status = self.make_request('GET', '/categories')
        
        if success and isinstance(data, list) and len(data) > 0:
            categories = [cat.get('id') for cat in data]
            expected_categories = ['earrings', 'necklaces', 'bracelets', 'rings', 'watches', 'sets']
            
            if all(cat in categories for cat in expected_categories):
                self.log_test("Get Categories", True, f"Found {len(data)} categories")
            else:
                self.log_test("Get Categories", False, f"Missing expected categories. Got: {categories}")
        else:
            self.log_test("Get Categories", False, f"Status: {status}, Response: {data}")
    
    def test_get_products(self):
        """Test products endpoint"""
        success, data, status = self.make_request('GET', '/products')
        
        if success and isinstance(data, list):
            if len(data) > 0:
                # Store first product ID for later tests
                self.test_product_id = data[0].get('id')
                self.log_test("Get Products", True, f"Found {len(data)} products")
                
                # Test product structure
                product = data[0]
                required_fields = ['id', 'name', 'description', 'price', 'category', 'images']
                missing_fields = [field for field in required_fields if field not in product]
                
                if not missing_fields:
                    self.log_test("Product Structure Validation", True, "All required fields present")
                else:
                    self.log_test("Product Structure Validation", False, f"Missing fields: {missing_fields}")
            else:
                self.log_test("Get Products", False, "No products found")
        else:
            self.log_test("Get Products", False, f"Status: {status}, Response: {data}")
    
    def test_get_single_product(self):
        """Test single product endpoint"""
        if not self.test_product_id:
            self.log_test("Get Single Product", False, "No product ID available for testing")
            return
        
        success, data, status = self.make_request('GET', f'/products/{self.test_product_id}')
        
        if success and data.get('id') == self.test_product_id:
            self.log_test("Get Single Product", True, f"Retrieved product: {data.get('name')}")
        else:
            self.log_test("Get Single Product", False, f"Status: {status}, Response: {data}")
    
    def test_product_filtering(self):
        """Test product filtering"""
        # Test category filter
        success, data, status = self.make_request('GET', '/products?category=necklaces')
        
        if success and isinstance(data, list):
            if all(product.get('category') == 'necklaces' for product in data):
                self.log_test("Product Category Filter", True, f"Found {len(data)} necklaces")
            else:
                self.log_test("Product Category Filter", False, "Category filter not working properly")
        else:
            self.log_test("Product Category Filter", False, f"Status: {status}")
        
        # Test search filter
        success, data, status = self.make_request('GET', '/products?search=ذهبية')
        
        if success and isinstance(data, list):
            self.log_test("Product Search Filter", True, f"Search returned {len(data)} results")
        else:
            self.log_test("Product Search Filter", False, f"Status: {status}")
    
    def test_user_registration(self):
        """Test user registration"""
        test_user_data = {
            "email": f"test_user_{datetime.now().strftime('%H%M%S')}@test.com",
            "password": "testpass123",
            "first_name": "Test",
            "last_name": "User",
            "phone": "+966501234567"
        }
        
        success, data, status = self.make_request('POST', '/auth/register', test_user_data)
        
        if success and data.get('access_token'):
            self.token = data['access_token']
            self.user_id = data.get('user', {}).get('id')
            self.log_test("User Registration", True, f"User registered with ID: {self.user_id}")
        else:
            self.log_test("User Registration", False, f"Status: {status}, Response: {data}")
    
    def test_admin_authentication_flow(self):
        """Test complete admin authentication flow as requested"""
        print("\n🔐 ADMIN AUTHENTICATION FLOW TESTING")
        
        # Test admin login with specific credentials
        admin_credentials = {
            "email": "admin@auraa.com",
            "password": "admin123"
        }
        
        success, data, status = self.make_request('POST', '/auth/login', admin_credentials)
        
        if success and data.get('access_token'):
            self.admin_token = data['access_token']
            user_data = data.get('user', {})
            is_admin = user_data.get('is_admin', False)
            
            if is_admin:
                self.log_test("Admin Login with admin@auraa.com", True, f"Admin logged in successfully, is_admin: {is_admin}")
                
                # Test token validation for admin routes
                original_token = self.token
                self.token = self.admin_token
                
                success_validate, data_validate, status_validate = self.make_request('GET', '/auth/me')
                if success_validate and data_validate.get('is_admin'):
                    self.log_test("Admin Token Validation", True, f"Token validated, user: {data_validate.get('email')}")
                else:
                    self.log_test("Admin Token Validation", False, f"Token validation failed: {status_validate}")
                
                # Restore original token
                self.token = original_token
            else:
                self.log_test("Admin Login with admin@auraa.com", False, f"User is not admin, is_admin: {is_admin}")
        else:
            self.log_test("Admin Login with admin@auraa.com", False, f"Status: {status}, Response: {data}")
    
    def test_admin_login(self):
        """Test admin login (legacy method for compatibility)"""
        # This now calls the comprehensive admin authentication flow
        self.test_admin_authentication_flow()
    
    def test_user_profile(self):
        """Test user profile endpoint"""
        if not self.token:
            self.log_test("Get User Profile", False, "No authentication token available")
            return
        
        success, data, status = self.make_request('GET', '/auth/me')
        
        if success and data.get('id') == self.user_id:
            self.log_test("Get User Profile", True, f"Profile retrieved for: {data.get('email')}")
        else:
            self.log_test("Get User Profile", False, f"Status: {status}, Response: {data}")
    
    def test_cart_operations(self):
        """Test cart operations"""
        if not self.token or not self.test_product_id:
            self.log_test("Cart Operations", False, "Missing token or product ID")
            return
        
        # Get empty cart
        success, data, status = self.make_request('GET', '/cart')
        if success:
            self.log_test("Get Empty Cart", True, f"Cart total: {data.get('total_amount', 0)}")
        else:
            self.log_test("Get Empty Cart", False, f"Status: {status}")
        
        # Add item to cart
        success, data, status = self.make_request('POST', f'/cart/add?product_id={self.test_product_id}&quantity=2')
        if success:
            self.log_test("Add to Cart", True, "Item added successfully")
        else:
            self.log_test("Add to Cart", False, f"Status: {status}, Response: {data}")
        
        # Get cart with items
        success, data, status = self.make_request('GET', '/cart')
        if success and len(data.get('items', [])) > 0:
            self.log_test("Get Cart with Items", True, f"Cart has {len(data['items'])} items")
        else:
            self.log_test("Get Cart with Items", False, f"Status: {status}")
        
        # Remove item from cart
        success, data, status = self.make_request('DELETE', f'/cart/remove/{self.test_product_id}')
        if success:
            self.log_test("Remove from Cart", True, "Item removed successfully")
        else:
            self.log_test("Remove from Cart", False, f"Status: {status}")
    
    def test_order_creation(self):
        """Test order creation"""
        if not self.token or not self.test_product_id:
            self.log_test("Order Creation", False, "Missing token or product ID")
            return
        
        # First add item to cart
        self.make_request('POST', f'/cart/add?product_id={self.test_product_id}&quantity=1')
        
        # Create order - need to send as query parameters based on FastAPI signature
        shipping_address = {
            "firstName": "Test",
            "lastName": "User",
            "email": "test@test.com",
            "phone": "+966501234567",
            "street": "Test Street 123",
            "city": "Riyadh",
            "state": "Riyadh",
            "zipCode": "12345",
            "country": "SA"
        }
        
        # The endpoint expects both as body parameters according to the function signature
        order_data = {
            "shipping_address": shipping_address,
            "payment_method": "cod"
        }
        
        success, data, status = self.make_request('POST', '/orders', order_data)
        
        if success and data.get('id'):
            self.log_test("Order Creation", True, f"Order created with ID: {data['id']}")
        else:
            self.log_test("Order Creation", False, f"Status: {status}, Response: {data}")
    
    def test_get_orders(self):
        """Test get orders endpoint"""
        if not self.token:
            self.log_test("Get Orders", False, "No authentication token")
            return
        
        success, data, status = self.make_request('GET', '/orders')
        
        if success and isinstance(data, list):
            self.log_test("Get Orders", True, f"Found {len(data)} orders")
        else:
            self.log_test("Get Orders", False, f"Status: {status}")
    
    def test_admin_product_crud(self):
        """Test complete admin product CRUD operations"""
        if not self.admin_token:
            self.log_test("Admin Product CRUD", False, "No admin token available")
            return
        
        # Temporarily use admin token
        original_token = self.token
        self.token = self.admin_token
        
        # CREATE - Test admin product creation
        new_product = {
            "name": "منتج تجريبي للاختبار الإداري",
            "description": "هذا منتج تجريبي تم إنشاؤه لاختبار العمليات الإدارية",
            "price": 199.99,
            "original_price": 299.99,
            "discount_percentage": 33,
            "category": "rings",
            "images": ["https://images.unsplash.com/photo-1606623546924-a4f3ae5ea3e8"],
            "stock_quantity": 25,
            "external_url": "https://example.com/admin-test"
        }
        
        success, data, status = self.make_request('POST', '/products', new_product)
        
        if success and data.get('id'):
            created_product_id = data['id']
            self.log_test("Admin Product CREATE", True, f"Product created: {data['name']}")
            
            # UPDATE - Test admin product update
            update_data = {
                "name": "منتج محدث للاختبار الإداري",
                "description": "تم تحديث هذا المنتج بواسطة المدير",
                "price": 249.99,
                "original_price": 349.99,
                "discount_percentage": 28,
                "category": "rings",
                "images": ["https://images.unsplash.com/photo-1606623546924-a4f3ae5ea3e8"],
                "stock_quantity": 15,
                "external_url": "https://example.com/admin-test-updated"
            }
            
            success_update, data_update, status_update = self.make_request('PUT', f'/products/{created_product_id}', update_data)
            
            if success_update and data_update.get('name') == update_data['name']:
                self.log_test("Admin Product UPDATE", True, f"Product updated: {data_update['name']}")
            else:
                self.log_test("Admin Product UPDATE", False, f"Status: {status_update}, Response: {data_update}")
            
            # DELETE - Test admin product deletion
            success_delete, data_delete, status_delete = self.make_request('DELETE', f'/products/{created_product_id}')
            
            if success_delete:
                self.log_test("Admin Product DELETE", True, "Product deleted successfully")
                
                # Verify deletion by trying to get the product
                success_verify, data_verify, status_verify = self.make_request('GET', f'/products/{created_product_id}')
                if not success_verify and status_verify == 404:
                    self.log_test("Admin Product DELETE Verification", True, "Product properly deleted (404 on GET)")
                else:
                    self.log_test("Admin Product DELETE Verification", False, f"Product still exists after deletion: {status_verify}")
            else:
                self.log_test("Admin Product DELETE", False, f"Status: {status_delete}, Response: {data_delete}")
        else:
            self.log_test("Admin Product CREATE", False, f"Status: {status}, Response: {data}")
        
        # Restore original token
        self.token = original_token
    
    def test_admin_dashboard_security(self):
        """Test admin dashboard security - all /api/admin/* endpoints require admin authentication"""
        
        # Test 1: No authentication token
        original_token = self.token
        self.token = None
        
        success, data, status = self.make_request('GET', '/admin/integrations')
        if not success and status in [401, 403]:
            self.log_test("Admin Endpoint - No Token", True, f"Properly blocked unauthenticated access (Status: {status})")
        else:
            self.log_test("Admin Endpoint - No Token", False, f"Should return 401/403, got {status}")
        
        # Test 2: Non-admin user token
        if original_token:  # Regular user token
            self.token = original_token
            success, data, status = self.make_request('GET', '/admin/integrations')
            if not success and status == 403:
                self.log_test("Admin Endpoint - Non-Admin User", True, "Properly blocked non-admin access (403)")
            else:
                self.log_test("Admin Endpoint - Non-Admin User", False, f"Should return 403, got {status}")
        
        # Test 3: Admin user token should work
        if self.admin_token:
            self.token = self.admin_token
            success, data, status = self.make_request('GET', '/admin/integrations')
            if success:
                self.log_test("Admin Endpoint - Admin User", True, "Admin user can access admin endpoints")
            else:
                self.log_test("Admin Endpoint - Admin User", False, f"Admin access failed: {status}")
        
        # Test 4: Product CRUD security (admin-protected endpoints)
        self.token = None
        
        # Test unauthorized product creation
        success, data, status = self.make_request('POST', '/products', {"name": "test"})
        if not success and status in [401, 403]:
            self.log_test("Product CREATE - No Auth", True, f"Properly blocked unauthorized product creation (Status: {status})")
        else:
            self.log_test("Product CREATE - No Auth", False, f"Should return 401/403, got {status}")
        
        # Test unauthorized product update
        success, data, status = self.make_request('PUT', '/products/test-id', {"name": "test"})
        if not success and status in [401, 403]:
            self.log_test("Product UPDATE - No Auth", True, f"Properly blocked unauthorized product update (Status: {status})")
        else:
            self.log_test("Product UPDATE - No Auth", False, f"Should return 401/403, got {status}")
        
        # Test unauthorized product deletion
        success, data, status = self.make_request('DELETE', '/products/test-id')
        if not success and status in [401, 403]:
            self.log_test("Product DELETE - No Auth", True, f"Properly blocked unauthorized product deletion (Status: {status})")
        else:
            self.log_test("Product DELETE - No Auth", False, f"Should return 401/403, got {status}")
        
        # Test with non-admin user
        if original_token:
            self.token = original_token
            success, data, status = self.make_request('POST', '/products', {"name": "test"})
            if not success and status == 403:
                self.log_test("Product CREATE - Non-Admin", True, "Properly blocked non-admin product creation (403)")
            else:
                self.log_test("Product CREATE - Non-Admin", False, f"Should return 403, got {status}")
        
        # Restore token
        self.token = original_token

    def test_admin_integrations_get(self):
        """Test GET /api/admin/integrations with admin token"""
        if not self.admin_token:
            self.log_test("Admin Integrations GET", False, "No admin token available")
            return
        
        # Use admin token
        original_token = self.token
        self.token = self.admin_token
        
        success, data, status = self.make_request('GET', '/admin/integrations')
        
        if success and data.get('type') == 'integrations' and data.get('id'):
            # Check if ID is UUID string
            import uuid
            try:
                uuid.UUID(data['id'])
                self.log_test("Admin Integrations GET", True, f"Retrieved IntegrationSettings with ID: {data['id']}")
            except ValueError:
                self.log_test("Admin Integrations GET", False, f"ID is not a valid UUID: {data['id']}")
        else:
            self.log_test("Admin Integrations GET", False, f"Status: {status}, Response: {data}")
        
        # Restore token
        self.token = original_token

    def test_admin_integrations_post(self):
        """Test POST /api/admin/integrations with specific payload"""
        if not self.admin_token:
            self.log_test("Admin Integrations POST", False, "No admin token available")
            return
        
        # Use admin token
        original_token = self.token
        self.token = self.admin_token
        
        payload = {
            "aliexpress_app_key": "AK_TEST",
            "aliexpress_app_secret": "SECRET_TEST_VALUE",
            "aliexpress_refresh_token": "REFRESH_TOKEN_TEST",
            "amazon_access_key": "AMZ_ACCESS",
            "amazon_secret_key": "AMZ_SECRET",
            "amazon_partner_tag": "partner-20",
            "amazon_region": "us-east-1"
        }
        
        success, data, status = self.make_request('POST', '/admin/integrations', payload)
        
        if success and data.get('type') == 'integrations':
            # Check if all fields are saved (no masking in POST response expected)
            if (data.get('aliexpress_app_key') == 'AK_TEST' and 
                data.get('aliexpress_app_secret') == 'SECRET_TEST_VALUE' and
                data.get('amazon_access_key') == 'AMZ_ACCESS'):
                self.log_test("Admin Integrations POST", True, "Settings saved successfully")
                
                # Now test GET to verify masking
                get_success, get_data, get_status = self.make_request('GET', '/admin/integrations')
                if get_success:
                    # Check if secrets are masked in GET response
                    if ('***' in str(get_data.get('aliexpress_app_secret', '')) and
                        '***' in str(get_data.get('amazon_secret_key', ''))):
                        self.log_test("Admin Integrations GET Masking", True, "Secrets properly masked in GET response")
                    else:
                        self.log_test("Admin Integrations GET Masking", False, f"Secrets not properly masked: {get_data}")
                else:
                    self.log_test("Admin Integrations GET Masking", False, f"GET failed after POST: {get_status}")
            else:
                self.log_test("Admin Integrations POST", False, f"Data not saved correctly: {data}")
        else:
            self.log_test("Admin Integrations POST", False, f"Status: {status}, Response: {data}")
        
        # Restore token
        self.token = original_token

    def test_integrations_permissions(self):
        """Test permissions for integrations endpoints"""
        # Test without token
        original_token = self.token
        self.token = None
        
        success, data, status = self.make_request('GET', '/admin/integrations')
        if not success and status in [401, 403]:
            self.log_test("Integrations No Token", True, "Properly blocked access without token")
        else:
            self.log_test("Integrations No Token", False, f"Should return 401/403, got {status}")
        
        # Test with non-admin token (regular user)
        if original_token:  # Use regular user token
            self.token = original_token
            success, data, status = self.make_request('GET', '/admin/integrations')
            if not success and status == 403:
                self.log_test("Integrations Non-Admin Token", True, "Properly blocked non-admin access")
            else:
                self.log_test("Integrations Non-Admin Token", False, f"Should return 403, got {status}")
        
        # Restore token
        self.token = original_token

    def test_regression_categories(self):
        """Regression test: GET /api/categories returns 6 categories"""
        success, data, status = self.make_request('GET', '/categories')
        
        if success and isinstance(data, list) and len(data) == 6:
            self.log_test("Regression Categories", True, f"Returns exactly 6 categories")
        else:
            self.log_test("Regression Categories", False, f"Expected 6 categories, got {len(data) if isinstance(data, list) else 'invalid response'}")

    def test_regression_products(self):
        """Regression test: GET /api/products returns > 0 products"""
        success, data, status = self.make_request('GET', '/products')
        
        if success and isinstance(data, list) and len(data) > 0:
            self.log_test("Regression Products", True, f"Returns {len(data)} products")
            
            # Test limit parameter
            success_limit, data_limit, status_limit = self.make_request('GET', '/products?limit=6')
            if success_limit and isinstance(data_limit, list) and len(data_limit) <= 6:
                self.log_test("Regression Products Limit", True, f"Limit works, returned {len(data_limit)} products")
            else:
                self.log_test("Regression Products Limit", False, f"Limit not working properly")
        else:
            self.log_test("Regression Products", False, f"Expected > 0 products, got {len(data) if isinstance(data, list) else 'invalid response'}")

    def test_regression_cart_flow(self):
        """Regression test: Cart flow with admin token"""
        if not self.admin_token:
            self.log_test("Regression Cart Flow", False, "Missing admin token")
            return
        
        # Get a product ID if we don't have one
        if not self.test_product_id:
            success, data, status = self.make_request('GET', '/products?limit=1')
            if success and len(data) > 0:
                self.test_product_id = data[0]['id']
            else:
                self.log_test("Regression Cart Flow", False, "No products available for testing")
                return
        
        # Use admin token
        original_token = self.token
        self.token = self.admin_token
        
        # GET /api/cart (creates if missing)
        success, data, status = self.make_request('GET', '/cart')
        if success:
            initial_total = data.get('total_amount', 0)
            self.log_test("Regression Cart GET", True, f"Cart retrieved, total: {initial_total}")
            
            # POST /api/cart/add
            success_add, data_add, status_add = self.make_request('POST', f'/cart/add?product_id={self.test_product_id}&quantity=2')
            if success_add:
                self.log_test("Regression Cart ADD", True, "Item added to cart")
                
                # Check cart total updated
                success_check, data_check, status_check = self.make_request('GET', '/cart')
                if success_check and data_check.get('total_amount', 0) > initial_total:
                    self.log_test("Regression Cart Total Update", True, f"Total updated to: {data_check.get('total_amount')}")
                    
                    # DELETE /api/cart/remove
                    success_remove, data_remove, status_remove = self.make_request('DELETE', f'/cart/remove/{self.test_product_id}')
                    if success_remove:
                        self.log_test("Regression Cart REMOVE", True, "Item removed from cart")
                        
                        # Check total updated after removal
                        success_final, data_final, status_final = self.make_request('GET', '/cart')
                        if success_final and data_final.get('total_amount', 0) < data_check.get('total_amount', 0):
                            self.log_test("Regression Cart Total After Remove", True, f"Total updated to: {data_final.get('total_amount')}")
                        else:
                            self.log_test("Regression Cart Total After Remove", False, "Total not updated after removal")
                    else:
                        self.log_test("Regression Cart REMOVE", False, f"Remove failed: {status_remove}")
                else:
                    self.log_test("Regression Cart Total Update", False, "Total not updated after add")
            else:
                self.log_test("Regression Cart ADD", False, f"Add failed: {status_add}")
        else:
            self.log_test("Regression Cart GET", False, f"Cart GET failed: {status}")
        
        # Restore token
        self.token = original_token

    def test_integration_updated_at(self):
        """Edge check: Verify IntegrationSettings updated_at changes on POST update"""
        if not self.admin_token:
            self.log_test("Integration Updated At", False, "No admin token available")
            return
        
        # Use admin token
        original_token = self.token
        self.token = self.admin_token
        
        # Get initial updated_at
        success, data, status = self.make_request('GET', '/admin/integrations')
        if success:
            initial_updated_at = data.get('updated_at')
            
            # Wait a moment and update
            import time
            time.sleep(1)
            
            update_payload = {
                "aliexpress_app_key": "UPDATED_KEY"
            }
            
            success_update, data_update, status_update = self.make_request('POST', '/admin/integrations', update_payload)
            if success_update:
                # Get updated data
                success_check, data_check, status_check = self.make_request('GET', '/admin/integrations')
                if success_check:
                    new_updated_at = data_check.get('updated_at')
                    if new_updated_at != initial_updated_at:
                        self.log_test("Integration Updated At", True, "updated_at field changes on POST update")
                    else:
                        self.log_test("Integration Updated At", False, "updated_at field not updated")
                else:
                    self.log_test("Integration Updated At", False, "Failed to get updated data")
            else:
                self.log_test("Integration Updated At", False, f"Update failed: {status_update}")
        else:
            self.log_test("Integration Updated At", False, f"Initial GET failed: {status}")
        
        # Restore token
        self.token = original_token

    # ========== AUTO-UPDATE API TESTS ==========
    
    def test_auto_update_status(self):
        """Test GET /api/auto-update/status endpoint"""
        if not self.admin_token:
            self.log_test("Auto-Update Status", False, "No admin token available")
            return
        
        # Use admin token
        original_token = self.token
        self.token = self.admin_token
        
        success, data, status = self.make_request('GET', '/auto-update/status')
        
        if success:
            # Check required fields in response
            required_fields = ['currency_service', 'scheduler', 'auto_updates_enabled']
            missing_fields = [field for field in required_fields if field not in data]
            
            if not missing_fields:
                currency_service = data.get('currency_service', {})
                scheduler = data.get('scheduler', {})
                
                # Validate currency service status
                if ('supported_currencies' in currency_service and 
                    'cache_duration_hours' in currency_service):
                    
                    # Validate scheduler status
                    if 'status' in scheduler:
                        self.log_test("Auto-Update Status", True, 
                                    f"Status: {scheduler.get('status')}, "
                                    f"Currencies: {len(currency_service.get('supported_currencies', []))}, "
                                    f"Auto-updates: {data.get('auto_updates_enabled')}")
                    else:
                        self.log_test("Auto-Update Status", False, "Missing scheduler status")
                else:
                    self.log_test("Auto-Update Status", False, "Invalid currency service data")
            else:
                self.log_test("Auto-Update Status", False, f"Missing fields: {missing_fields}")
        else:
            self.log_test("Auto-Update Status", False, f"Status: {status}, Response: {data}")
        
        # Restore token
        self.token = original_token

    def test_currency_rates_endpoint(self):
        """Test GET /api/auto-update/currency-rates endpoint"""
        success, data, status = self.make_request('GET', '/auto-update/currency-rates')
        
        if success:
            # Check required fields
            required_fields = ['base_currency', 'rates', 'last_updated']
            missing_fields = [field for field in required_fields if field not in data]
            
            if not missing_fields:
                base_currency = data.get('base_currency')
                rates = data.get('rates', {})
                
                if base_currency == 'USD' and isinstance(rates, dict):
                    self.log_test("Currency Rates Endpoint", True, 
                                f"Base: {base_currency}, Rates: {len(rates)} currencies")
                else:
                    self.log_test("Currency Rates Endpoint", False, 
                                f"Invalid data structure: base={base_currency}, rates_type={type(rates)}")
            else:
                self.log_test("Currency Rates Endpoint", False, f"Missing fields: {missing_fields}")
        else:
            self.log_test("Currency Rates Endpoint", False, f"Status: {status}, Response: {data}")

    def test_trigger_currency_update(self):
        """Test POST /api/auto-update/trigger-currency-update endpoint"""
        if not self.admin_token:
            self.log_test("Trigger Currency Update", False, "No admin token available")
            return
        
        # Use admin token
        original_token = self.token
        self.token = self.admin_token
        
        success, data, status = self.make_request('POST', '/auto-update/trigger-currency-update')
        
        if success:
            message = data.get('message', '')
            if 'currency rates updated' in message.lower():
                self.log_test("Trigger Currency Update", True, f"Message: {message}")
            else:
                self.log_test("Trigger Currency Update", False, f"Unexpected message: {message}")
        else:
            self.log_test("Trigger Currency Update", False, f"Status: {status}, Response: {data}")
        
        # Restore token
        self.token = original_token

    def test_convert_currency_endpoint(self):
        """Test POST /api/auto-update/convert-currency endpoint"""
        test_conversion = {
            "amount": 100.0,
            "from_currency": "USD",
            "to_currency": "SAR"
        }
        
        success, data, status = self.make_request('POST', '/auto-update/convert-currency', test_conversion)
        
        if success:
            # Check required fields in response
            required_fields = ['original_amount', 'from_currency', 'to_currency', 'converted_amount', 'formatted_result']
            missing_fields = [field for field in required_fields if field not in data]
            
            if not missing_fields:
                original = data.get('original_amount')
                converted = data.get('converted_amount')
                formatted = data.get('formatted_result')
                
                if (original == 100.0 and 
                    isinstance(converted, (int, float)) and converted > 0 and
                    isinstance(formatted, str)):
                    self.log_test("Convert Currency Endpoint", True, 
                                f"Converted {original} USD to {converted} SAR ({formatted})")
                else:
                    self.log_test("Convert Currency Endpoint", False, 
                                f"Invalid conversion data: {original} -> {converted}")
            else:
                self.log_test("Convert Currency Endpoint", False, f"Missing fields: {missing_fields}")
        else:
            self.log_test("Convert Currency Endpoint", False, f"Status: {status}, Response: {data}")

    def test_sync_products_endpoint(self):
        """Test POST /api/auto-update/sync-products endpoint"""
        if not self.admin_token:
            self.log_test("Sync Products Endpoint", False, "No admin token available")
            return
        
        # Use admin token
        original_token = self.token
        self.token = self.admin_token
        
        # Test AliExpress sync
        aliexpress_params = {
            "source": "aliexpress",
            "search_query": "luxury accessories",
            "limit": 5
        }
        
        success, data, status = self.make_request('POST', '/auto-update/sync-products', aliexpress_params)
        
        if success:
            required_fields = ['message', 'products_found', 'products_added', 'source']
            missing_fields = [field for field in required_fields if field not in data]
            
            if not missing_fields:
                products_found = data.get('products_found', 0)
                products_added = data.get('products_added', 0)
                source = data.get('source')
                
                if source == 'aliexpress' and products_found >= 0 and products_added >= 0:
                    self.log_test("Sync Products - AliExpress", True, 
                                f"Found: {products_found}, Added: {products_added}")
                else:
                    self.log_test("Sync Products - AliExpress", False, 
                                f"Invalid data: source={source}, found={products_found}, added={products_added}")
            else:
                self.log_test("Sync Products - AliExpress", False, f"Missing fields: {missing_fields}")
        else:
            self.log_test("Sync Products - AliExpress", False, f"Status: {status}, Response: {data}")
        
        # Test Amazon sync
        success, data, status = self.make_request('POST', '/auto-update/sync-products?source=amazon&search_query=designer jewelry&limit=3')
        
        if success:
            source = data.get('source')
            products_found = data.get('products_found', 0)
            products_added = data.get('products_added', 0)
            
            if source == 'amazon' and products_found >= 0 and products_added >= 0:
                self.log_test("Sync Products - Amazon", True, 
                            f"Found: {products_found}, Added: {products_added}")
            else:
                self.log_test("Sync Products - Amazon", False, 
                            f"Invalid data: source={source}, found={products_found}, added={products_added}")
        else:
            self.log_test("Sync Products - Amazon", False, f"Status: {status}, Response: {data}")
        
        # Restore token
        self.token = original_token

    def test_bulk_import_tasks_endpoint(self):
        """Test GET /api/auto-update/bulk-import-tasks endpoint"""
        if not self.admin_token:
            self.log_test("Bulk Import Tasks", False, "No admin token available")
            return
        
        # Use admin token
        original_token = self.token
        self.token = self.admin_token
        
        success, data, status = self.make_request('GET', '/auto-update/bulk-import-tasks')
        
        if success:
            if isinstance(data, list):
                self.log_test("Bulk Import Tasks", True, f"Retrieved {len(data)} bulk import tasks")
                
                # If there are tasks, validate structure
                if len(data) > 0:
                    task = data[0]
                    expected_fields = ['_id', 'type', 'status', 'created_at']
                    missing_fields = [field for field in expected_fields if field not in task]
                    
                    if not missing_fields:
                        self.log_test("Bulk Import Task Structure", True, "Task structure is valid")
                    else:
                        self.log_test("Bulk Import Task Structure", False, f"Missing fields: {missing_fields}")
            else:
                self.log_test("Bulk Import Tasks", False, f"Expected list, got {type(data)}")
        else:
            self.log_test("Bulk Import Tasks", False, f"Status: {status}, Response: {data}")
        
        # Restore token
        self.token = original_token

    def test_scheduled_task_logs_endpoint(self):
        """Test GET /api/auto-update/scheduled-task-logs endpoint"""
        if not self.admin_token:
            self.log_test("Scheduled Task Logs", False, "No admin token available")
            return
        
        # Use admin token
        original_token = self.token
        self.token = self.admin_token
        
        success, data, status = self.make_request('GET', '/auto-update/scheduled-task-logs')
        
        if success:
            if isinstance(data, list):
                self.log_test("Scheduled Task Logs", True, f"Retrieved {len(data)} task logs")
                
                # If there are logs, validate structure
                if len(data) > 0:
                    log_entry = data[0]
                    expected_fields = ['task_type', 'status', 'message', 'timestamp']
                    missing_fields = [field for field in expected_fields if field not in log_entry]
                    
                    if not missing_fields:
                        self.log_test("Task Log Structure", True, "Log structure is valid")
                    else:
                        self.log_test("Task Log Structure", False, f"Missing fields: {missing_fields}")
            else:
                self.log_test("Scheduled Task Logs", False, f"Expected list, got {type(data)}")
        else:
            self.log_test("Scheduled Task Logs", False, f"Status: {status}, Response: {data}")
        
        # Test with task_type filter
        success, data, status = self.make_request('GET', '/auto-update/scheduled-task-logs?task_type=currency_update')
        
        if success:
            if isinstance(data, list):
                self.log_test("Scheduled Task Logs - Filtered", True, f"Retrieved {len(data)} currency update logs")
            else:
                self.log_test("Scheduled Task Logs - Filtered", False, f"Expected list, got {type(data)}")
        else:
            self.log_test("Scheduled Task Logs - Filtered", False, f"Status: {status}")
        
        # Restore token
        self.token = original_token

    def test_update_all_prices_endpoint(self):
        """Test POST /api/auto-update/update-all-prices endpoint"""
        if not self.admin_token:
            self.log_test("Update All Prices", False, "No admin token available")
            return
        
        # Use admin token
        original_token = self.token
        self.token = self.admin_token
        
        success, data, status = self.make_request('POST', '/auto-update/update-all-prices')
        
        if success:
            required_fields = ['message', 'updated_count']
            missing_fields = [field for field in required_fields if field not in data]
            
            if not missing_fields:
                updated_count = data.get('updated_count', 0)
                message = data.get('message', '')
                
                if isinstance(updated_count, int) and updated_count >= 0:
                    self.log_test("Update All Prices", True, 
                                f"Updated {updated_count} products. Message: {message}")
                else:
                    self.log_test("Update All Prices", False, 
                                f"Invalid updated_count: {updated_count}")
            else:
                self.log_test("Update All Prices", False, f"Missing fields: {missing_fields}")
        else:
            self.log_test("Update All Prices", False, f"Status: {status}, Response: {data}")
        
        # Restore token
        self.token = original_token

    def test_auto_update_authentication(self):
        """Test authentication requirements for auto-update endpoints"""
        # Test endpoints that require admin authentication
        admin_endpoints = [
            '/auto-update/status',
            '/auto-update/trigger-currency-update',
            '/auto-update/sync-products',
            '/auto-update/bulk-import-tasks',
            '/auto-update/scheduled-task-logs',
            '/auto-update/update-all-prices'
        ]
        
        # Test without token
        original_token = self.token
        self.token = None
        
        for endpoint in admin_endpoints:
            method = 'POST' if endpoint in ['/auto-update/trigger-currency-update', 
                                          '/auto-update/sync-products', 
                                          '/auto-update/update-all-prices'] else 'GET'
            
            success, data, status = self.make_request(method, endpoint)
            if not success and status in [401, 403]:
                self.log_test(f"Auth Check - {endpoint} (No Token)", True, f"Properly blocked (Status: {status})")
            else:
                self.log_test(f"Auth Check - {endpoint} (No Token)", False, f"Should return 401/403, got {status}")
        
        # Test with non-admin token (if available)
        if original_token:  # Regular user token
            self.token = original_token
            
            for endpoint in admin_endpoints:
                method = 'POST' if endpoint in ['/auto-update/trigger-currency-update', 
                                              '/auto-update/sync-products', 
                                              '/auto-update/update-all-prices'] else 'GET'
                
                success, data, status = self.make_request(method, endpoint)
                if not success and status == 403:
                    self.log_test(f"Auth Check - {endpoint} (Non-Admin)", True, "Properly blocked non-admin access")
                else:
                    self.log_test(f"Auth Check - {endpoint} (Non-Admin)", False, f"Should return 403, got {status}")
        
        # Test public endpoints (should work without authentication)
        public_endpoints = [
            '/auto-update/currency-rates',
            '/auto-update/convert-currency'
        ]
        
        self.token = None
        
        for endpoint in public_endpoints:
            if endpoint == '/auto-update/convert-currency':
                test_data = {"amount": 100, "from_currency": "USD", "to_currency": "SAR"}
                success, data, status = self.make_request('POST', endpoint, test_data)
            else:
                success, data, status = self.make_request('GET', endpoint)
            
            if success:
                self.log_test(f"Public Access - {endpoint}", True, "Public endpoint accessible without auth")
            else:
                self.log_test(f"Public Access - {endpoint}", False, f"Public endpoint failed: {status}")
        
        # Restore token
        self.token = original_token
    
    def run_all_tests(self):
        """Run all tests in sequence"""
        print("🚀 Starting Auraa Luxury API Tests...")
        print(f"🔗 Testing API at: {self.api_url}")
        print("=" * 60)
        
        # Basic API tests
        self.test_root_endpoint()
        self.test_initialize_sample_data()
        
        # Authentication tests (need to be early for tokens)
        self.test_user_registration()
        self.test_admin_login()
        self.test_user_profile()
        
        # AUTO-UPDATE API TESTS (Priority for this review)
        print("\n🔄 AUTO-UPDATE API TESTS (NEW FEATURES)")
        self.test_auto_update_status()
        self.test_currency_rates_endpoint()
        self.test_trigger_currency_update()
        self.test_convert_currency_endpoint()
        self.test_sync_products_endpoint()
        self.test_bulk_import_tasks_endpoint()
        self.test_scheduled_task_logs_endpoint()
        self.test_update_all_prices_endpoint()
        self.test_auto_update_authentication()
        
        # INTEGRATION TESTS (Existing)
        print("\n🔧 INTEGRATION TESTS")
        self.test_admin_integrations_get()
        self.test_admin_integrations_post()
        self.test_integrations_permissions()
        self.test_integration_updated_at()
        
        # REGRESSION TESTS
        print("\n🔄 REGRESSION TESTS")
        self.test_regression_categories()
        self.test_regression_products()
        self.test_regression_cart_flow()
        
        # Product tests
        self.test_get_products()
        self.test_get_single_product()
        self.test_product_filtering()
        
        # Cart and order tests
        self.test_cart_operations()
        self.test_order_creation()
        self.test_get_orders()
        
        # ADMIN DASHBOARD TESTS
        print("\n🔐 ADMIN DASHBOARD TESTS")
        self.test_admin_product_crud()
        self.test_admin_dashboard_security()
        
        # Print summary
        print("\n" + "=" * 60)
        print("📊 TEST SUMMARY")
        print("=" * 60)
        print(f"Total Tests: {self.tests_run}")
        print(f"Passed: {self.tests_passed}")
        print(f"Failed: {len(self.failed_tests)}")
        print(f"Success Rate: {(self.tests_passed/self.tests_run*100):.1f}%")
        
        if self.failed_tests:
            print("\n❌ FAILED TESTS:")
            for i, test in enumerate(self.failed_tests, 1):
                print(f"{i}. {test['test']}")
                if test['details']:
                    print(f"   → {test['details']}")
        
        return len(self.failed_tests) == 0

def main():
    """Main test execution"""
    tester = AuraaLuxuryAPITester()
    
    try:
        success = tester.run_all_tests()
        return 0 if success else 1
    except Exception as e:
        print(f"\n💥 Test execution failed: {str(e)}")
        return 1

if __name__ == "__main__":
    sys.exit(main())<|MERGE_RESOLUTION|>--- conflicted
+++ resolved
@@ -11,11 +11,6 @@
 from typing import Dict, Any, Optional
 
 class AuraaLuxuryAPITester:
-<<<<<<< HEAD
-    def __init__(self, base_url="https://auraa-boutique.preview.emergentagent.com"):
-=======
-
->>>>>>> f18fa2df
         self.base_url = base_url
         self.api_url = f"{base_url}/api"
         self.token = None
