name: Deploy Frontend to Vercel

on:
  push:
<<<<<<< HEAD
    branches: [ main ]
  workflow_dispatch: {}
=======
    branches: [ main, feat/admin-suite-complete ]
    paths:
      - 'frontend/**'
  workflow_dispatch:
>>>>>>> ec5b0bc6

jobs:
  deploy:
    runs-on: ubuntu-latest
    steps:
<<<<<<< HEAD
      - name: Checkout code
        uses: actions/checkout@v4
=======
      - name: Checkout Repository
        uses: actions/checkout@v4

      - name: Setup Node.js
        uses: actions/setup-node@v4
        with:
          node-version: '18'
          cache: 'yarn'
          cache-dependency-path: frontend/yarn.lock

      - name: Install Dependencies
        working-directory: ./frontend
        run: yarn install --frozen-lockfile

      - name: Build Project
        working-directory: ./frontend
        run: yarn build
        env:
          REACT_APP_BACKEND_URL: ${{ secrets.REACT_APP_BACKEND_URL || 'https://auraaluxury.preview.emergentagent.com' }}
>>>>>>> ec5b0bc6

      - name: Setup Node.js
        uses: actions/setup-node@v4
        with:
<<<<<<< HEAD
          node-version: '20'

      - name: Install Vercel CLI
        run: npm install -g vercel@latest

      - name: Pull Vercel Environment Information
        run: vercel pull --yes --environment=production --token=${{ secrets.VERCEL_TOKEN }}
        working-directory: ./frontend
        env:
          VERCEL_ORG_ID: ${{ secrets.VERCEL_ORG_ID }}
          VERCEL_PROJECT_ID: ${{ secrets.VERCEL_PROJECT_ID }}

      - name: Build Project Artifacts
        run: vercel build --prod --token=${{ secrets.VERCEL_TOKEN }}
        working-directory: ./frontend
=======
          vercel-token: ${{ secrets.VERCEL_TOKEN }}
          vercel-args: '--prod --confirm'
          working-directory: ./frontend
          vercel-org-id: ${{ secrets.VERCEL_ORG_ID }}
          vercel-project-id: ${{ secrets.VERCEL_PROJECT_ID }}
>>>>>>> ec5b0bc6
        env:
          VERCEL_ORG_ID: ${{ secrets.VERCEL_ORG_ID }}
          VERCEL_PROJECT_ID: ${{ secrets.VERCEL_PROJECT_ID }}

<<<<<<< HEAD
      - name: Deploy Project Artifacts to Vercel
        run: vercel deploy --prebuilt --prod --token=${{ secrets.VERCEL_TOKEN }}
        working-directory: ./frontend
        env:
          VERCEL_ORG_ID: ${{ secrets.VERCEL_ORG_ID }}
          VERCEL_PROJECT_ID: ${{ secrets.VERCEL_PROJECT_ID }}

      - name: Deployment Success Notification
        if: success()
        run: |
          echo "✅ Frontend deployed successfully to Vercel!"
          echo "🌐 Check your production URL"
=======
      - name: Deployment Success Notification
        if: success()
        run: |
          echo "🎉 Frontend successfully deployed to Vercel!"
          echo "🔗 Check deployment at: https://vercel.com"
>>>>>>> ec5b0bc6

      - name: Deployment Failure Notification
        if: failure()
        run: |
          echo "❌ Frontend deployment failed!"
<<<<<<< HEAD
          echo "Please check the logs above for details."
=======
          echo "🔍 Check the logs above for details"
>>>>>>> ec5b0bc6
<|MERGE_RESOLUTION|>--- conflicted
+++ resolved
@@ -2,24 +2,15 @@
 
 on:
   push:
-<<<<<<< HEAD
-    branches: [ main ]
-  workflow_dispatch: {}
-=======
     branches: [ main, feat/admin-suite-complete ]
     paths:
       - 'frontend/**'
   workflow_dispatch:
->>>>>>> ec5b0bc6
 
 jobs:
   deploy:
     runs-on: ubuntu-latest
     steps:
-<<<<<<< HEAD
-      - name: Checkout code
-        uses: actions/checkout@v4
-=======
       - name: Checkout Repository
         uses: actions/checkout@v4
 
@@ -39,42 +30,15 @@
         run: yarn build
         env:
           REACT_APP_BACKEND_URL: ${{ secrets.REACT_APP_BACKEND_URL || 'https://auraaluxury.preview.emergentagent.com' }}
->>>>>>> ec5b0bc6
 
       - name: Setup Node.js
         uses: actions/setup-node@v4
         with:
-<<<<<<< HEAD
-          node-version: '20'
-
-      - name: Install Vercel CLI
-        run: npm install -g vercel@latest
-
-      - name: Pull Vercel Environment Information
-        run: vercel pull --yes --environment=production --token=${{ secrets.VERCEL_TOKEN }}
-        working-directory: ./frontend
-        env:
-          VERCEL_ORG_ID: ${{ secrets.VERCEL_ORG_ID }}
-          VERCEL_PROJECT_ID: ${{ secrets.VERCEL_PROJECT_ID }}
-
-      - name: Build Project Artifacts
-        run: vercel build --prod --token=${{ secrets.VERCEL_TOKEN }}
-        working-directory: ./frontend
-=======
           vercel-token: ${{ secrets.VERCEL_TOKEN }}
           vercel-args: '--prod --confirm'
           working-directory: ./frontend
           vercel-org-id: ${{ secrets.VERCEL_ORG_ID }}
           vercel-project-id: ${{ secrets.VERCEL_PROJECT_ID }}
->>>>>>> ec5b0bc6
-        env:
-          VERCEL_ORG_ID: ${{ secrets.VERCEL_ORG_ID }}
-          VERCEL_PROJECT_ID: ${{ secrets.VERCEL_PROJECT_ID }}
-
-<<<<<<< HEAD
-      - name: Deploy Project Artifacts to Vercel
-        run: vercel deploy --prebuilt --prod --token=${{ secrets.VERCEL_TOKEN }}
-        working-directory: ./frontend
         env:
           VERCEL_ORG_ID: ${{ secrets.VERCEL_ORG_ID }}
           VERCEL_PROJECT_ID: ${{ secrets.VERCEL_PROJECT_ID }}
@@ -82,22 +46,11 @@
       - name: Deployment Success Notification
         if: success()
         run: |
-          echo "✅ Frontend deployed successfully to Vercel!"
-          echo "🌐 Check your production URL"
-=======
-      - name: Deployment Success Notification
-        if: success()
-        run: |
           echo "🎉 Frontend successfully deployed to Vercel!"
           echo "🔗 Check deployment at: https://vercel.com"
->>>>>>> ec5b0bc6
 
       - name: Deployment Failure Notification
         if: failure()
         run: |
           echo "❌ Frontend deployment failed!"
-<<<<<<< HEAD
-          echo "Please check the logs above for details."
-=======
-          echo "🔍 Check the logs above for details"
->>>>>>> ec5b0bc6
+          echo "🔍 Check the logs above for details"