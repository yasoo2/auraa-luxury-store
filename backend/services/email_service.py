--- conflicted
+++ resolved
@@ -249,134 +249,4 @@
     </html>
     """
     
-<<<<<<< HEAD
-    return send_email(to_email, subject, html_content, customer_name)
-
-
-def send_verification_code(
-    to_email: str,
-    recipient_name: str,
-    code: str,
-    action: str,
-    language: str = 'ar'
-) -> bool:
-    """
-    Send verification code email for admin actions
-    
-    Args:
-        to_email: Recipient email
-        recipient_name: Name of recipient
-        code: 6-digit verification code
-        action: Action type (delete_user, change_password, change_role)
-        language: Language for email content ('ar' or 'en')
-    
-    Returns:
-        bool: True if successful
-    """
-    
-    # Action translations
-    action_translations = {
-        'delete_user': {
-            'ar': 'حذف مستخدم',
-            'en': 'Delete User'
-        },
-        'change_password': {
-            'ar': 'تغيير كلمة المرور',
-            'en': 'Change Password'
-        },
-        'change_role': {
-            'ar': 'تغيير الصلاحيات',
-            'en': 'Change Role'
-        }
-    }
-    
-    action_text = action_translations.get(action, {}).get(language, action)
-    
-    if language == 'ar':
-        subject = f'كود التحقق - {action_text}'
-        greeting = f'مرحباً {recipient_name}،'
-        message = f'تم طلب إجراء: <strong>{action_text}</strong>'
-        code_label = 'كود التحقق الخاص بك:'
-        warning = 'إذا لم تطلب هذا الإجراء، يرجى تجاهل هذه الرسالة.'
-        expiry = 'صالح لمدة 10 دقائق'
-        regards = 'مع تحياتنا،<br>فريق Auraa Luxury'
-    else:
-        subject = f'Verification Code - {action_text}'
-        greeting = f'Hello {recipient_name},'
-        message = f'Action requested: <strong>{action_text}</strong>'
-        code_label = 'Your verification code:'
-        warning = 'If you did not request this action, please ignore this email.'
-        expiry = 'Valid for 10 minutes'
-        regards = 'Best regards,<br>Auraa Luxury Team'
-    
-    html_content = f"""
-    <!DOCTYPE html>
-    <html lang="{language}" dir="{'rtl' if language == 'ar' else 'ltr'}">
-    <head>
-        <meta charset="UTF-8">
-        <meta name="viewport" content="width=device-width, initial-scale=1.0">
-    </head>
-    <body style="margin: 0; padding: 0; font-family: 'Segoe UI', Tahoma, Geneva, Verdana, sans-serif; background: linear-gradient(135deg, #f5f7fa 0%, #c3cfe2 100%);">
-        <div style="max-width: 600px; margin: 40px auto; background: white; border-radius: 20px; overflow: hidden; box-shadow: 0 10px 40px rgba(0,0,0,0.1);">
-            <!-- Header -->
-            <div style="background: linear-gradient(135deg, #667eea 0%, #764ba2 100%); padding: 40px 30px; text-align: center;">
-                <h1 style="color: white; margin: 0; font-size: 32px; font-weight: 700; text-shadow: 0 2px 4px rgba(0,0,0,0.1);">
-                    Auraa Luxury
-                </h1>
-                <p style="color: rgba(255,255,255,0.9); margin: 10px 0 0 0; font-size: 16px;">
-                    {subject}
-                </p>
-            </div>
-            
-            <!-- Content -->
-            <div style="padding: 40px 30px;">
-                <p style="color: #333; font-size: 16px; line-height: 1.6; margin: 0 0 20px 0;">
-                    {greeting}
-                </p>
-                
-                <p style="color: #555; font-size: 15px; line-height: 1.6; margin: 0 0 30px 0;">
-                    {message}
-                </p>
-                
-                <!-- Verification Code Box -->
-                <div style="background: linear-gradient(135deg, #667eea 0%, #764ba2 100%); border-radius: 15px; padding: 30px; text-align: center; margin: 30px 0;">
-                    <p style="color: white; font-size: 14px; margin: 0 0 10px 0; opacity: 0.9;">
-                        {code_label}
-                    </p>
-                    <div style="background: white; border-radius: 10px; padding: 20px; display: inline-block;">
-                        <span style="font-size: 36px; font-weight: 700; color: #667eea; letter-spacing: 8px; font-family: 'Courier New', monospace;">
-                            {code}
-                        </span>
-                    </div>
-                    <p style="color: rgba(255,255,255,0.8); font-size: 12px; margin: 15px 0 0 0;">
-                        {expiry}
-                    </p>
-                </div>
-                
-                <!-- Warning -->
-                <div style="background: #fff3cd; border-left: 4px solid #ffc107; padding: 15px; border-radius: 8px; margin: 30px 0;">
-                    <p style="color: #856404; font-size: 14px; margin: 0;">
-                        ⚠️ {warning}
-                    </p>
-                </div>
-                
-                <p style="color: #555; font-size: 14px; line-height: 1.6; margin: 30px 0 0 0;">
-                    {regards}
-                </p>
-            </div>
-            
-            <!-- Footer -->
-            <div style="background: #f8f9fa; padding: 20px 30px; text-align: center; border-top: 1px solid #e9ecef;">
-                <p style="color: #6c757d; font-size: 12px; margin: 0;">
-                    © 2024 Auraa Luxury. All rights reserved.
-                </p>
-            </div>
-        </div>
-    </body>
-    </html>
-    """
-    
-    return send_email(to_email, subject, html_content, recipient_name)
-=======
     return send_email(user_email, subject, html_content, user_name)
->>>>>>> 83d11e03
