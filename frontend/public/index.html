<!doctype html>
<html lang="en">
    <head>
        <meta charset="utf-8" />
        <link rel="icon" href="%PUBLIC_URL%/favicon.ico" />
        <meta name="viewport" content="width=device-width, initial-scale=1" />
        <meta name="theme-color" content="#D97706" />
<<<<<<< HEAD
        <meta name="description" content="Auraa Luxury - Premium accessories for discerning customers" />
        <!-- Deploy fix: 2024-10-26 -->
        <!-- CI/CD Test: GitHub Actions -->
=======

>>>>>>> 69ceb3a4
        
        <!-- PWA Support -->
        <link rel="manifest" href="%PUBLIC_URL%/manifest.json" />
        <link rel="apple-touch-icon" href="%PUBLIC_URL%/images/icon-192x192.png" />
        <meta name="apple-mobile-web-app-capable" content="yes" />
        <meta name="apple-mobile-web-app-status-bar-style" content="default" />
        <meta name="apple-mobile-web-app-title" content="Auraa Luxury" />
        
        <!-- Preload critical resources -->
        <link rel="preload" href="/fonts/inter.woff2" as="font" type="font/woff2" crossorigin />
        <link rel="preconnect" href="https://fonts.googleapis.com" />
        <link rel="preconnect" href="https://fonts.gstatic.com" crossorigin />
        <!--
      manifest.json provides metadata used when your web app is installed on a
      user's mobile device or desktop. See https://developers.google.com/web/fundamentals/web-app-manifest/
    -->
        <!--
      Notice the use of %PUBLIC_URL% in the tags above.
      It will be replaced with the URL of the `public` folder during the build.
      Only files inside the `public` folder can be referenced from the HTML.

      Unlike "/favicon.ico" or "favicon.ico", "%PUBLIC_URL%/favicon.ico" will
      work correctly both with client-side routing and a non-root public URL.
      Learn how to configure a non-root public URL by running `npm run build`.
    -->
        <title>Emergent | Fullstack App</title>
        <!--
        These two scripts have been added for the testing, please do not edit or remove them
        -->
        <script src="https://unpkg.com/rrweb@latest/dist/rrweb.min.js"></script>
        <script src="https://d2adkz2s9zrlge.cloudfront.net/rrweb-recorder-20250919-1.js"></script>
    </head>
    <body>
        <noscript>You need to enable JavaScript to run this app.</noscript>
        <div id="root"></div>
        <!--
      This HTML file is a template.
      If you open it directly in the browser, you will see an empty page.

      You can add webfonts, meta tags, or analytics to this file.
      The build step will place the bundled scripts into the <body> tag.

      To begin the development, run `npm start` or `yarn start`.
      To create a production bundle, use `npm run build` or `yarn build`.
    -->
        
        <!-- PostHog Analytics -->
        <script>
            !(function (t, e) {
                var o, n, p, r;
                e.__SV ||
                    ((window.posthog = e),
                    (e._i = []),
                    (e.init = function (i, s, a) {
                        function g(t, e) {
                            var o = e.split(".");
                            2 == o.length && ((t = t[o[0]]), (e = o[1])),
                                (t[e] = function () {
                                    t.push(
                                        [e].concat(
                                            Array.prototype.slice.call(
                                                arguments,
                                                0,
                                            ),
                                        ),
                                    );
                                });
                        }
                        ((p = t.createElement("script")).type =
                            "text/javascript"),
                            (p.crossOrigin = "anonymous"),
                            (p.async = !0),
                            (p.src =
                                s.api_host.replace(
                                    ".i.posthog.com",
                                    "-assets.i.posthog.com",
                                ) + "/static/array.js"),
                            (r =
                                t.getElementsByTagName(
                                    "script",
                                )[0]).parentNode.insertBefore(p, r);
                        var u = e;
                        for (
                            void 0 !== a ? (u = e[a] = []) : (a = "posthog"),
                                u.people = u.people || [],
                                u.toString = function (t) {
                                    var e = "posthog";
                                    return (
                                        "posthog" !== a && (e += "." + a),
                                        t || (e += " (stub)"),
                                        e
                                    );
                                },
                                u.people.toString = function () {
                                    return u.toString(1) + ".people (stub)";
                                },
                                o =
                                    "init me ws ys ps bs capture je Di ks register register_once register_for_session unregister unregister_for_session Ps getFeatureFlag getFeatureFlagPayload isFeatureEnabled reloadFeatureFlags updateEarlyAccessFeatureEnrollment getEarlyAccessFeatures on onFeatureFlags onSurveysLoaded onSessionId getSurveys getActiveMatchingSurveys renderSurvey canRenderSurvey canRenderSurveyAsync identify setPersonProperties group resetGroups setPersonPropertiesForFlags resetPersonPropertiesForFlags setGroupPropertiesForFlags resetGroupPropertiesForFlags reset get_distinct_id getGroups get_session_id get_session_replay_url alias set_config startSessionRecording stopSessionRecording sessionRecordingStarted captureException loadToolbar get_property getSessionProperty Es $s createPersonProfile Is opt_in_capturing opt_out_capturing has_opted_in_capturing has_opted_out_capturing clear_opt_in_out_capturing Ss debug xs getPageViewId captureTraceFeedback captureTraceMetric".split(
                                        " ",
                                    ),
                                n = 0;
                            n < o.length;
                            n++
                        )
                            g(u, o[n]);
                        e._i.push([i, s, a]);
                    }),
                    (e.__SV = 1));
            })(document, window.posthog || []);
            posthog.init("phc_yJW1VjHGGwmCbbrtczfqqNxgBDbhlhOWcdzcIJEOTFE", {
                api_host: "https://us.i.posthog.com",
                person_profiles: "identified_only"
            });
        </script>
    </body>
</html><|MERGE_RESOLUTION|>--- conflicted
+++ resolved
@@ -5,13 +5,7 @@
         <link rel="icon" href="%PUBLIC_URL%/favicon.ico" />
         <meta name="viewport" content="width=device-width, initial-scale=1" />
         <meta name="theme-color" content="#D97706" />
-<<<<<<< HEAD
-        <meta name="description" content="Auraa Luxury - Premium accessories for discerning customers" />
-        <!-- Deploy fix: 2024-10-26 -->
-        <!-- CI/CD Test: GitHub Actions -->
-=======
 
->>>>>>> 69ceb3a4
         
         <!-- PWA Support -->
         <link rel="manifest" href="%PUBLIC_URL%/manifest.json" />
