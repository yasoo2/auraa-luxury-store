from fastapi import FastAPI, APIRouter, HTTPException, Depends, status, Query, File, UploadFile
from fastapi.security import HTTPBearer, HTTPAuthorizationCredentials
from fastapi.staticfiles import StaticFiles
from dotenv import load_dotenv
from starlette.middleware.cors import CORSMiddleware
from motor.motor_asyncio import AsyncIOMotorClient
import os
import logging
from pathlib import Path
from pydantic import BaseModel, Field, EmailStr
from typing import List, Optional, Dict, Any
import uuid
import shutil
import aiofiles
from PIL import Image
import io
from datetime import datetime, timezone, timedelta
import jwt
from passlib.context import CryptContext
from enum import Enum

ROOT_DIR = Path(__file__).parent
load_dotenv(ROOT_DIR / '.env')

# MongoDB connection
mongo_url = os.environ['MONGO_URL']
client = AsyncIOMotorClient(mongo_url)
db = client[os.environ['DB_NAME']]

# Create the main app
app = FastAPI(title="لورا لاكشري API", version="1.0.0")
api_router = APIRouter(prefix="/api")

# Security
security = HTTPBearer()
pwd_context = CryptContext(schemes=["bcrypt"], deprecated="auto")
SECRET_KEY = os.environ.get("SECRET_KEY", "auraa-luxury-secret-key-2024")
ALGORITHM = "HS256"
ACCESS_TOKEN_EXPIRE_MINUTES = 30

# Enums
class OrderStatus(str, Enum):
    pending = "pending"
    processing = "processing"
    shipped = "shipped"
    delivered = "delivered"
    cancelled = "cancelled"

class CategoryType(str, Enum):
    earrings = "earrings"
    necklaces = "necklaces"
    bracelets = "bracelets"
    rings = "rings"
    watches = "watches"
    sets = "sets"

# Models
class User(BaseModel):
    id: str = Field(default_factory=lambda: str(uuid.uuid4()))
    email: EmailStr
    first_name: str
    last_name: str
    phone: str
    address: Optional[Dict[str, Any]] = None
    created_at: datetime = Field(default_factory=lambda: datetime.now(timezone.utc))
    is_admin: bool = False

class UserCreate(BaseModel):
    email: EmailStr
    password: str
    first_name: str
    last_name: str
    phone: str

class UserLogin(BaseModel):
    email: EmailStr
    password: str

class Product(BaseModel):
    id: str = Field(default_factory=lambda: str(uuid.uuid4()))
    name: str
    description: str
    price: float
    original_price: Optional[float] = None
    discount_percentage: Optional[int] = None
    category: CategoryType
    images: List[str]
    in_stock: bool = True
    stock_quantity: int = 100
    rating: float = 0.0
    reviews_count: int = 0
    external_url: Optional[str] = None  # AliExpress/Amazon link
    created_at: datetime = Field(default_factory=lambda: datetime.now(timezone.utc))

class ProductCreate(BaseModel):
    name: str
    description: str
    price: float
    original_price: Optional[float] = None
    discount_percentage: Optional[int] = None
    category: CategoryType
    images: List[str]
    stock_quantity: int = 100
    external_url: Optional[str] = None

class CartItem(BaseModel):
    product_id: str
    quantity: int
    price: float

class Cart(BaseModel):
    id: str = Field(default_factory=lambda: str(uuid.uuid4()))
    user_id: str
    items: List[CartItem] = []
    total_amount: float = 0.0
    updated_at: datetime = Field(default_factory=lambda: datetime.now(timezone.utc))

class Order(BaseModel):
    id: str = Field(default_factory=lambda: str(uuid.uuid4()))
    user_id: str
    items: List[CartItem]
    total_amount: float
    shipping_address: Dict[str, Any]
    payment_method: str
    status: OrderStatus = OrderStatus.pending
    created_at: datetime = Field(default_factory=lambda: datetime.now(timezone.utc))
    tracking_number: Optional[str] = None

class Review(BaseModel):
    id: str = Field(default_factory=lambda: str(uuid.uuid4()))
    user_id: str
    product_id: str
    rating: int  # 1-5
    comment: str
    created_at: datetime = Field(default_factory=lambda: datetime.now(timezone.utc))

class Wishlist(BaseModel):
    id: str = Field(default_factory=lambda: str(uuid.uuid4()))
    user_id: str
    product_ids: List[str] = []
    updated_at: datetime = Field(default_factory=lambda: datetime.now(timezone.utc))

# New: Integration settings model
class IntegrationSettings(BaseModel):
    id: str = Field(default_factory=lambda: str(uuid.uuid4()))
    type: str = "integrations"
    # AliExpress (Dropshipping OAuth)
    aliexpress_app_key: Optional[str] = None
    aliexpress_app_secret: Optional[str] = None
    aliexpress_refresh_token: Optional[str] = None
    # Amazon PA-API groundwork
    amazon_access_key: Optional[str] = None
    amazon_secret_key: Optional[str] = None
    amazon_partner_tag: Optional[str] = None
    amazon_region: Optional[str] = None
    updated_at: datetime = Field(default_factory=lambda: datetime.now(timezone.utc))

# Helper functions
def verify_password(plain_password, hashed_password):
    return pwd_context.verify(plain_password, hashed_password)

def get_password_hash(password):
    return pwd_context.hash(password)

def create_access_token(data: dict):
    to_encode = data.copy()
    expire = datetime.now(timezone.utc) + timedelta(minutes=ACCESS_TOKEN_EXPIRE_MINUTES)
    to_encode.update({"exp": expire})
    encoded_jwt = jwt.encode(to_encode, SECRET_KEY, algorithm=ALGORITHM)
    return encoded_jwt

async def get_current_user(credentials: HTTPAuthorizationCredentials = Depends(security)):
    try:
        payload = jwt.decode(credentials.credentials, SECRET_KEY, algorithms=[ALGORITHM])
        user_id: str = payload.get("sub")
        if user_id is None:
            raise HTTPException(status_code=401, detail="Invalid token")
    except jwt.PyJWTError:
        raise HTTPException(status_code=401, detail="Invalid token")
    
    user = await db.users.find_one({"id": user_id})
    if user is None:
        raise HTTPException(status_code=401, detail="User not found")
    return User(**user)

async def get_admin_user(current_user: User = Depends(get_current_user)):
    if not current_user.is_admin:
        raise HTTPException(status_code=403, detail="Admin access required")
    return current_user

# Routes
@api_router.get("/")
async def root():
    return {"message": "Welcome to لورا لاكشري API"}

# Auth routes
@api_router.post("/auth/register")
async def register(user_data: UserCreate):
    # Check if user exists
    existing_user = await db.users.find_one({"email": user_data.email})
    if existing_user:
        raise HTTPException(status_code=400, detail="Email already registered")
    
    # Create user
    hashed_password = get_password_hash(user_data.password)
    user_dict = user_data.dict()
    del user_dict["password"]
    user_obj = User(**user_dict)
    
    # Store user with hashed password
    user_doc = user_obj.dict()
    user_doc["password"] = hashed_password
    await db.users.insert_one(user_doc)
    
    # Create access token
    access_token = create_access_token(data={"sub": user_obj.id})
    return {"access_token": access_token, "token_type": "bearer", "user": user_obj}

@api_router.post("/auth/login")
async def login(credentials: UserLogin):
    user = await db.users.find_one({"email": credentials.email})
    if not user or not verify_password(credentials.password, user["password"]):
        raise HTTPException(status_code=401, detail="Invalid credentials")
    
    access_token = create_access_token(data={"sub": user["id"]})
    user_obj = User(**{k: v for k, v in user.items() if k != "password"})
    return {"access_token": access_token, "token_type": "bearer", "user": user_obj}

@api_router.get("/auth/me", response_model=User)
async def get_current_user_info(current_user: User = Depends(get_current_user)):
    return current_user

# Product routes
@api_router.get("/products", response_model=List[Product])
async def get_products(
    category: Optional[CategoryType] = None,
    min_price: Optional[float] = None,
    max_price: Optional[float] = None,
    search: Optional[str] = None,
    skip: int = 0,
    limit: int = 20
):
    query = {}
    
    if category:
        query["category"] = category
    if min_price is not None:
        query["price"] = {"$gte": min_price}
    if max_price is not None:
        if "price" in query:
            query["price"]["$lte"] = max_price
        else:
            query["price"] = {"$lte": max_price}
    if search:
        query["$or"] = [
            {"name": {"$regex": search, "$options": "i"}},
            {"description": {"$regex": search, "$options": "i"}}
        ]
    
    products = await db.products.find(query).skip(skip).limit(limit).to_list(length=None)
    return [Product(**product) for product in products]

@api_router.get("/products/{product_id}", response_model=Product)
async def get_product(product_id: str):
    product = await db.products.find_one({"id": product_id})
    if not product:
        raise HTTPException(status_code=404, detail="Product not found")
    return Product(**product)

@api_router.post("/products", response_model=Product)
async def create_product(product_data: ProductCreate, admin: User = Depends(get_admin_user)):
    product = Product(**product_data.dict())
    await db.products.insert_one(product.dict())
    return product

@api_router.put("/products/{product_id}", response_model=Product)
async def update_product(
    product_id: str,
    product_data: ProductCreate,
    admin: User = Depends(get_admin_user)
):
    result = await db.products.update_one(
        {"id": product_id},
        {"$set": product_data.dict(exclude_unset=True)}
    )
    if result.modified_count == 0:
        raise HTTPException(status_code=404, detail="Product not found")
    
    product = await db.products.find_one({"id": product_id})
    return Product(**product)

@api_router.delete("/products/{product_id}")
async def delete_product(product_id: str, admin: User = Depends(get_admin_user)):
    result = await db.products.delete_one({"id": product_id})
    if result.deleted_count == 0:
        raise HTTPException(status_code=404, detail="Product not found")
    return {"message": "Product deleted successfully"}

# Cart routes
@api_router.get("/cart", response_model=Cart)
async def get_cart(current_user: User = Depends(get_current_user)):
    cart = await db.carts.find_one({"user_id": current_user.id})
    if not cart:
        cart = Cart(user_id=current_user.id)
        await db.carts.insert_one(cart.dict())
        return cart
    return Cart(**cart)

@api_router.post("/cart/add")
async def add_to_cart(
    product_id: str,
    quantity: int = 1,
    current_user: User = Depends(get_current_user)
):
    # Get product
    product = await db.products.find_one({"id": product_id})
    if not product:
        raise HTTPException(status_code=404, detail="Product not found")
    
    # Get or create cart
    cart = await db.carts.find_one({"user_id": current_user.id})
    if not cart:
        cart = Cart(user_id=current_user.id).dict()
        await db.carts.insert_one(cart)
    
    # Add item to cart
    cart_items = cart.get("items", [])
    existing_item = next((item for item in cart_items if item["product_id"] == product_id), None)
    
    if existing_item:
        existing_item["quantity"] += quantity
    else:
        cart_items.append({
            "product_id": product_id,
            "quantity": quantity,
            "price": product["price"]
        })
    
    # Calculate total
    total = sum(item["quantity"] * item["price"] for item in cart_items)
    
    await db.carts.update_one(
        {"user_id": current_user.id},
        {
            "$set": {
                "items": cart_items,
                "total_amount": total,
                "updated_at": datetime.now(timezone.utc)
            }
        }
    )
    
    return {"message": "Item added to cart"}

@api_router.delete("/cart/remove/{product_id}")
async def remove_from_cart(product_id: str, current_user: User = Depends(get_current_user)):
    cart = await db.carts.find_one({"user_id": current_user.id})
    if not cart:
        raise HTTPException(status_code=404, detail="Cart not found")
    
    cart_items = [item for item in cart.get("items", []) if item["product_id"] != product_id]
    total = sum(item["quantity"] * item["price"] for item in cart_items)
    
    await db.carts.update_one(
        {"user_id": current_user.id},
        {
            "$set": {
                "items": cart_items,
                "total_amount": total,
                "updated_at": datetime.now(timezone.utc)
            }
        }
    )
    
    return {"message": "Item removed from cart"}

class OrderCreate(BaseModel):
    shipping_address: Dict[str, Any]
    payment_method: str

# Orders routes
@api_router.post("/orders")
async def create_order(
    order_data: OrderCreate,
    current_user: User = Depends(get_current_user)
):
    # Get cart
    cart = await db.carts.find_one({"user_id": current_user.id})
    if not cart or not cart.get("items"):
        raise HTTPException(status_code=400, detail="Cart is empty")
    
    # Create order
    order = Order(
        user_id=current_user.id,
        items=cart["items"],
        total_amount=cart["total_amount"],
        shipping_address=order_data.shipping_address,
        payment_method=order_data.payment_method
    )
    
    await db.orders.insert_one(order.dict())
    
    # Clear cart
    await db.carts.update_one(
        {"user_id": current_user.id},
        {"$set": {"items": [], "total_amount": 0.0}}
    )
    
    return order

@api_router.get("/orders", response_model=List[Order])
async def get_orders(current_user: User = Depends(get_current_user)):
    orders = await db.orders.find({"user_id": current_user.id}).sort("created_at", -1).to_list(length=None)
    return [Order(**order) for order in orders]

# External Products (Simulated API integration)
@api_router.get("/external-products")
async def get_external_products(
    store: Optional[str] = None,
    category: Optional[str] = None,
    limit: int = 20
):
    """Simulated external products from AliExpress and Amazon"""
    mock_products = [
        {
            "id": "ali_001",
            "name": "Gold Plated Pearl Earrings Set", 
            "name_ar": "طقم أقراط لؤلؤية مطلية بالذهب",
            "price": 25.99,
            "original_price": 45.99,
            "rating": 4.7,
            "reviews": 1523,
            "source": "aliexpress",
            "category": "earrings",
            "image": "https://images.unsplash.com/photo-1635767798638-3e25273a8236?w=400",
            "external_url": "https://aliexpress.com/item/example",
            "free_shipping": True,
            "delivery_time": "7-15 days"
        },
        {
            "id": "amazon_001",
            "name": "Sterling Silver Chain Necklace",
            "name_ar": "قلادة فضية استرلينية أنيقة", 
            "price": 89.99,
            "original_price": 129.99,
            "rating": 4.8,
            "reviews": 892,
            "source": "amazon",
            "category": "necklaces",
            "image": "https://images.unsplash.com/photo-1515562141207-7a88fb7ce338?w=400",
            "external_url": "https://amazon.com/dp/example",
            "free_shipping": True,
            "delivery_time": "2-5 days"
        }
    ]
    
    # Filter by store if specified
    if store:
        mock_products = [p for p in mock_products if p["source"] == store]
    
    # Filter by category if specified  
    if category:
        mock_products = [p for p in mock_products if p["category"] == category]
    
    return mock_products[:limit]

# Categories route
@api_router.get("/categories")
async def get_categories():
    return [
        {"id": "earrings", "name": "أقراط", "name_en": "Earrings", "icon": "💎"},
        {"id": "necklaces", "name": "قلادات", "name_en": "Necklaces", "icon": "📿"},
        {"id": "bracelets", "name": "أساور", "name_en": "Bracelets", "icon": "⭕"},
        {"id": "rings", "name": "خواتم", "name_en": "Rings", "icon": "💍"},
        {"id": "watches", "name": "ساعات", "name_en": "Watches", "icon": "⌚"},
        {"id": "sets", "name": "أطقم", "name_en": "Sets", "icon": "✨"}
    ]

# Admin: Integration settings routes (no external calls yet)

def _mask_secret(value: Optional[str]) -> Optional[str]:
    if not value:
        return None
    if len(value) <= 6:
        return "***"
    return value[:3] + "***" + value[-3:]

@api_router.get("/admin/integrations", response_model=IntegrationSettings)
async def get_integration_settings(current_user: User = Depends(get_current_user)):
    if not current_user.is_admin:
        raise HTTPException(status_code=403, detail="Admin access required")
    doc = await db.settings.find_one({"type": "integrations"})
    if not doc:
        settings = IntegrationSettings()
        await db.settings.insert_one(settings.dict())
        return settings
    # Mask secrets in response
    masked = {**doc}
    masked["aliexpress_app_secret"] = _mask_secret(doc.get("aliexpress_app_secret"))
    masked["aliexpress_refresh_token"] = _mask_secret(doc.get("aliexpress_refresh_token"))
    masked["amazon_secret_key"] = _mask_secret(doc.get("amazon_secret_key"))
    return IntegrationSettings(**masked)

class IntegrationSettingsUpdate(BaseModel):
    aliexpress_app_key: Optional[str] = None
    aliexpress_app_secret: Optional[str] = None
    aliexpress_refresh_token: Optional[str] = None
    amazon_access_key: Optional[str] = None
    amazon_secret_key: Optional[str] = None
    amazon_partner_tag: Optional[str] = None
    amazon_region: Optional[str] = None

@api_router.post("/admin/integrations", response_model=IntegrationSettings)
async def upsert_integration_settings(payload: IntegrationSettingsUpdate, current_user: User = Depends(get_current_user)):
    if not current_user.is_admin:
        raise HTTPException(status_code=403, detail="Admin access required")
    existing = await db.settings.find_one({"type": "integrations"})
    if not existing:
        settings = IntegrationSettings(**payload.dict(exclude_unset=True))
        await db.settings.insert_one(settings.dict())
        return settings
    updates = payload.dict(exclude_unset=True)
    updates["updated_at"] = datetime.now(timezone.utc)
    await db.settings.update_one({"id": existing["id"]}, {"$set": updates})
    updated = await db.settings.find_one({"id": existing["id"]})
    return IntegrationSettings(**updated)

# Initialize admin user and sample data
@api_router.post("/init-data")
async def initialize_sample_data():
    return {"message": "Disabled seeding in production"}

# Disabled legacy initializer kept for reference below
# @api_router.post("/init-data")
# async def initialize_sample_data():
    # Create admin user if doesn't exist
    admin_user = await db.users.find_one({"email": "admin@auraa.com"})
    if not admin_user:
        admin_data = {
            "email": "admin@auraa.com",
            "first_name": "Admin",
            "last_name": "لاكشري",
            "phone": "+966501234567",
            "password": get_password_hash("admin123"),
            "is_admin": True
        }
        admin_obj = User(**{k: v for k, v in admin_data.items() if k != "password"})
        admin_doc = admin_obj.dict()
        admin_doc["password"] = admin_data["password"]
        await db.users.insert_one(admin_doc)
    
    # Check if products already exist
    existing_products = await db.products.find_one({})
    if existing_products:
        return {"message": "Sample data already exists"}
    
    sample_products = [
        {
            "name": "قلادة ذهبية فاخرة",
            "description": "قلادة ذهبية أنيقة مع تصميم فريد، مثالية للمناسبات الخاصة",
            "price": 299.99,
            "original_price": 399.99,
            "discount_percentage": 25,
            "category": "necklaces",
            "images": [
                "https://images.unsplash.com/photo-1515562141207-7a88fb7ce338?crop=entropy&amp;cs=srgb&amp;fm=jpg&amp;ixid=M3w3NDQ2NDJ8MHwxfHNlYXJjaHwxfHxsdXh1cnklMjBqZXdlbHJ5fGVufDB8fHx8MTc1OTQxOTg4M3ww&amp;ixlib=rb-4.1.0&amp;q=85"
            ],
            "rating": 4.8,
            "reviews_count": 124
        },
        {
            "name": "أقراط لؤلؤية كلاسيكية",
            "description": "أقراط لؤلؤية رائعة بتصميم كلاسيكي خالد",
            "price": 149.99,
            "original_price": 199.99,
            "discount_percentage": 25,
            "category": "earrings",
            "images": [
                "https://images.unsplash.com/photo-1636619608432-77941d282b32?crop=entropy&amp;cs=srgb&amp;fm=jpg&amp;ixid=M3w3NDQ2Mzl8MHwxfHNlYXJjaHwxfHxsdXh1cnklMjBhY2Nlc3Nvcmllc3xlbnwwfHx8fDE3NTk0MTk4ODl8MA&amp;ixlib=rb-4.1.0&amp;q=85"
            ],
            "rating": 4.9,
            "reviews_count": 89
        },
        {
            "name": "خاتم ألماس أزرق فاخر",
            "description": "خاتم مرصع بحجر كريم أزرق مع إطار ذهبي",
            "price": 599.99,
            "original_price": 799.99,
            "discount_percentage": 25,
            "category": "rings",
            "images": [
                "https://images.unsplash.com/photo-1606623546924-a4f3ae5ea3e8?crop=entropy&amp;cs=srgb&amp;fm=jpg&amp;ixid=M3w3NDQ2NDJ8MHwxfHNlYXJjaHwzfHxsdXh1cnklMjBqZXdlbHJ5fGVufDB8fHx8MTc1OTQxOTg4M3ww&amp;ixlib=rb-4.1.0&amp;q=85"
            ],
            "rating": 5.0,
            "reviews_count": 67
        },
        {
            "name": "سوار ذهبي متعدد الطبقات",
            "description": "مجموعة أساور ذهبية أنيقة مع تصميمات متنوعة",
            "price": 249.99,
            "original_price": 329.99,
            "discount_percentage": 24,
            "category": "bracelets",
            "images": [
                "https://images.unsplash.com/photo-1586878340506-af074f2ee999?crop=entropy&amp;cs=srgb&amp;fm=jpg&amp;ixid=M3w3NDQ2Mzl8MHwxfHNlYXJjaHw0fHxsdXh1cnklMjBhY2Nlc3Nvcmllc3xlbnwwfHx8fDE3NTk0MTk4ODl8MA&amp;ixlib=rb-4.1.0&amp;q=85"
            ],
            "rating": 4.7,
            "reviews_count": 156
        },
        {
            "name": "ساعة ذهبية فاخرة",
            "description": "ساعة يد ذهبية مع تصميم كلاسيكي وحركة سويسرية",
            "price": 899.99,
            "original_price": 1199.99,
            "discount_percentage": 25,
            "category": "watches",
            "images": [
                "https://images.unsplash.com/photo-1758297679778-d308606a3f51?crop=entropy&amp;cs=srgb&amp;fm=jpg&amp;ixid=M3w3NDQ2Mzl8MHwxfHNlYXJjaHwzfHxsdXh1cnklMjBhY2Nlc3Nvcmllc3xlbnwwfHx8fDE3NTk0MTk4ODl8MA&amp;ixlib=rb-4.1.0&amp;q=85"
            ],
            "rating": 4.9,
            "reviews_count": 234
        },
        {
            "name": "طقم مجوهرات ذهبي كامل",
            "description": "طقم كامل من المجوهرات الذهبية يشمل قلادة وأقراط وسوار",
            "price": 799.99,
            "original_price": 1099.99,
            "discount_percentage": 27,
            "category": "sets",
            "images": [
                "https://images.pexels.com/photos/34047369/pexels-photo-34047369.jpeg"
            ],
            "rating": 4.8,
            "reviews_count": 98
        }
    ]
    
    products = [Product(**product_data) for product_data in sample_products]
    await db.products.insert_many([product.dict() for product in products])
    
    return {"message": f"Initialized {len(products)} sample products"}

@api_router.post("/initialize-admin")
async def initialize_admin():
    """Initialize default admin user for deployment"""
    try:
        # Check if admin already exists
        existing_admin = await db.users.find_one({"email": "admin@auraa.com"})
        
        if existing_admin:
            return {"message": "Admin user already exists", "admin_exists": True}
        
        # Create admin user
        hashed_password = pwd_context.hash("admin123")
        
        admin_data = {
            "_id": str(uuid.uuid4()),
            "email": "admin@auraa.com",
            "first_name": "Admin",
            "last_name": "لاكشري",
            "phone": "+966501234567",
            "hashed_password": hashed_password,
            "is_admin": True,
            "address": None,
            "created_at": datetime.now(timezone.utc)
        }
        
        # Insert admin user
        await db.users.insert_one(admin_data)
        
        logger.info("Default admin user created successfully")
        
        return {
            "message": "Admin user created successfully",
            "admin_email": "admin@auraa.com",
            "admin_created": True
        }
        
    except Exception as e:
        logger.error(f"Error creating admin user: {str(e)}")
        raise HTTPException(status_code=500, detail=f"Error creating admin user: {str(e)}")

@api_router.post("/setup-deployment")
async def setup_deployment():
    """Complete setup for deployment with admin user and sample data"""
    try:
        setup_results = {}
        
        # 1. Create admin user
        try:
            existing_admin = await db.users.find_one({"email": "admin@auraa.com"})
            
            if not existing_admin:
                hashed_password = pwd_context.hash("admin123")
                
                admin_data = {
                    "_id": str(uuid.uuid4()),
                    "email": "admin@auraa.com",
                    "first_name": "Admin",
                    "last_name": "Luxury",
                    "phone": "+966501234567",
                    "hashed_password": hashed_password,
                    "is_admin": True,
                    "address": None,
                    "created_at": datetime.now(timezone.utc)
                }
                
                await db.users.insert_one(admin_data)
                setup_results["admin_created"] = True
                logger.info("Admin user created during deployment setup")
            else:
                setup_results["admin_exists"] = True
                logger.info("Admin user already exists")
                
        except Exception as e:
            setup_results["admin_error"] = str(e)
        
        # 2. Initialize sample products
        try:
            product_count = await db.products.count_documents({})
            
            if product_count == 0:
                # Use the existing initialize_sample_data logic
                result = await initialize_sample_data()
                setup_results["products_created"] = True
                setup_results["product_message"] = result["message"]
            else:
                setup_results["products_exist"] = True
                setup_results["existing_product_count"] = product_count
                
        except Exception as e:
            setup_results["products_error"] = str(e)
        
        # 3. Initialize exchange rates if available
        try:
            if currency_service:
                await currency_service.update_exchange_rates()
                setup_results["currency_rates_updated"] = True
        except Exception as e:
            setup_results["currency_error"] = str(e)
        
        return {
            "message": "Deployment setup completed",
            "setup_results": setup_results,
            "ready_for_use": setup_results.get("admin_created") or setup_results.get("admin_exists")
        }
        
    except Exception as e:
        logger.error(f"Error in deployment setup: {str(e)}")
        raise HTTPException(status_code=500, detail=f"Deployment setup error: {str(e)}")

app.add_middleware(
    CORSMiddleware,
    allow_credentials=True,
    allow_origins=os.environ.get('CORS_ORIGINS', '*').split(','),
    allow_methods=["*"],
    allow_headers=["*"],
)

# Configure logging
logging.basicConfig(
    level=logging.INFO,
    format='%(asctime)s - %(name)s - %(levelname)s - %(message)s'
)
logger = logging.getLogger(__name__)

# Import new services
from services.currency_service import get_currency_service
from services.scheduler_service import get_scheduler_service
from services.product_sync_service import get_product_sync_service
from services.aliexpress_service import get_aliexpress_service
from fastapi import UploadFile, File

# Auto-Update Services Initialization
currency_service = None
scheduler_service = None
product_sync_service = None

@app.on_event("startup")
async def startup_event():
    """Initialize services on startup"""
    global currency_service, scheduler_service, product_sync_service
    
    currency_service = get_currency_service(db)
    scheduler_service = get_scheduler_service(db)
    product_sync_service = get_product_sync_service(db)
    
    # Start scheduler
    await scheduler_service.start_scheduler()
    
    # Initialize exchange rates
    await currency_service.update_exchange_rates()
    
    logger.info("لورا لاكشري Auto-Update services started successfully")

# Auto-Update API Endpoints

@api_router.get("/auto-update/status")
async def get_auto_update_status(admin: User = Depends(get_admin_user)):
    """Get status of all auto-update services"""
    curr_service = get_currency_service(db)
    sched_service = get_scheduler_service(db)
    
    currency_status = {
        "last_update": None,
        "supported_currencies": curr_service.supported_currencies,
        "cache_duration_hours": curr_service.cache_duration.total_seconds() / 3600
    }
    
    # Get last currency update from database
    last_currency_update = await db.exchange_rates.find_one(
        {},
        sort=[("updated_at", -1)]
    )
    if last_currency_update:
        currency_status["last_update"] = last_currency_update["updated_at"].isoformat()
    
    scheduler_status = sched_service.get_scheduler_status()
    
    return {
        "currency_service": currency_status,
        "scheduler": scheduler_status,
        "auto_updates_enabled": True
    }

@api_router.post("/auto-update/trigger-currency-update")
async def trigger_currency_update(admin: User = Depends(get_admin_user)):
    """Manually trigger currency rate update"""
    curr_service = get_currency_service(db)
    success = await curr_service.update_exchange_rates()
    
    if success:
        return {"message": "Currency rates updated successfully"}
    else:
        raise HTTPException(status_code=500, detail="Failed to update currency rates")

@api_router.post("/auto-update/sync-products")
async def trigger_product_sync(
    source: str = "aliexpress",
    search_query: Optional[str] = "luxury accessories",
    limit: int = 10,
    admin: User = Depends(get_admin_user)
):
    """Manually trigger product synchronization"""
    try:
        prod_sync_service = get_product_sync_service(db)
        products = await prod_sync_service.search_products(
            query=search_query,
            source=source,
            min_price=50.0,  # Minimum for luxury items
            limit=limit
        )
        
        added_count = 0
        for product_data in products:
            try:
                await prod_sync_service.add_new_product(product_data)
                added_count += 1
            except Exception as e:
                logger.error(f"Error adding product: {str(e)}")
                continue
        
        return {
            "message": f"Product sync completed",
            "products_found": len(products),
            "products_added": added_count,
            "source": source
        }
        
    except Exception as e:
        logger.error(f"Error in product sync: {str(e)}")
        raise HTTPException(status_code=500, detail=f"Product sync failed: {str(e)}")

@api_router.get("/auto-update/currency-rates")
async def get_current_currency_rates():
    """Get current exchange rates"""
    curr_service = get_currency_service(db)
    rates = {}
    
    for currency in curr_service.supported_currencies:
        if currency != "USD":  # USD is base currency
            rate = await curr_service.get_cached_rate("USD", currency)
            if rate:
                rates[currency] = rate
    
    return {
        "base_currency": "USD",
        "rates": rates,
        "last_updated": datetime.utcnow().isoformat()
    }

class CurrencyConversionRequest(BaseModel):
    amount: float
    from_currency: str
    to_currency: str

@api_router.post("/auto-update/convert-currency")
async def convert_currency_endpoint(request: CurrencyConversionRequest):
    """Convert amount between currencies"""
    try:
        curr_service = get_currency_service(db)
        converted = await curr_service.convert_currency(request.amount, request.from_currency, request.to_currency)
        
        if converted is None:
            raise HTTPException(status_code=400, detail="Currency conversion failed")
        
        formatted_result = await curr_service.format_currency(converted, request.to_currency, "en")
        
        return {
            "original_amount": request.amount,
            "from_currency": request.from_currency,
            "to_currency": request.to_currency,
            "converted_amount": converted,
            "formatted_result": formatted_result
        }
        
    except Exception as e:
        logger.error(f"Currency conversion error: {str(e)}")
        raise HTTPException(status_code=500, detail=str(e))

class BulkImportRequest(BaseModel):
    """Request model for bulk product import"""
    import_type: str  # "csv" or "excel"
    scheduled_at: Optional[datetime] = None

@api_router.post("/auto-update/bulk-import")
async def schedule_bulk_import(
    file: UploadFile = File(...),
    import_request: BulkImportRequest = Depends(),
    admin: User = Depends(get_admin_user)
):
    """Schedule bulk product import from CSV/Excel file"""
    try:
        # Validate file type
        if import_request.import_type not in ["csv", "excel"]:
            raise HTTPException(status_code=400, detail="Import type must be 'csv' or 'excel'")
        
        # Save uploaded file
        upload_dir = "/tmp/bulk_imports"
        os.makedirs(upload_dir, exist_ok=True)
        
        file_extension = "csv" if import_request.import_type == "csv" else "xlsx"
        file_path = f"{upload_dir}/{uuid.uuid4().hex}.{file_extension}"
        
        with open(file_path, "wb") as buffer:
            content = await file.read()
            buffer.write(content)
        
        # Schedule import task
        task_doc = {
            "_id": str(uuid.uuid4()),
            "type": f"{import_request.import_type}_import",
            "file_path": file_path,
            "status": "pending",
            "scheduled_at": import_request.scheduled_at or datetime.utcnow(),
            "created_by": admin.id,
            "created_at": datetime.utcnow()
        }
        
        await db.bulk_import_tasks.insert_one(task_doc)
        
        return {
            "message": "Bulk import scheduled successfully",
            "task_id": task_doc["_id"],
            "import_type": import_request.import_type,
            "scheduled_at": task_doc["scheduled_at"].isoformat()
        }
        
    except Exception as e:
        logger.error(f"Error scheduling bulk import: {str(e)}")
        raise HTTPException(status_code=500, detail=str(e))

@api_router.get("/auto-update/bulk-import-tasks")
async def get_bulk_import_tasks(admin: User = Depends(get_admin_user)):
    """Get list of bulk import tasks"""
    tasks = await db.bulk_import_tasks.find({}).sort("created_at", -1).to_list(length=50)
    
    for task in tasks:
        # Remove file path for security
        if "file_path" in task:
            del task["file_path"]
    
    return tasks

@api_router.get("/auto-update/scheduled-task-logs")
async def get_scheduled_task_logs(
    task_type: Optional[str] = None,
    limit: int = 100,
    admin: User = Depends(get_admin_user)
):
    """Get logs of scheduled tasks"""
    query = {}
    if task_type:
        query["task_type"] = task_type
    
    logs = await db.scheduled_task_logs.find(query).sort("timestamp", -1).limit(limit).to_list(length=None)
    
    return logs

@api_router.post("/auto-update/update-all-prices")
async def update_all_product_prices(admin: User = Depends(get_admin_user)):
    """Manually trigger price update for all products"""
    try:
        curr_service = get_currency_service(db)
        updated_count = 0
        
        # Get all products
        async for product in db.products.find({}):
            try:
                base_price_usd = product.get("base_price_usd")
                if not base_price_usd:
                    continue
                
                # Get current multi-currency prices
                multi_currency_prices = await curr_service.get_multi_currency_prices(
                    base_price_usd, "USD"
                )
                
                # Apply luxury markup
                markup_percentage = product.get("markup_percentage", 50.0)
                final_prices = await curr_service.apply_luxury_markup(
                    multi_currency_prices, markup_percentage
                )
                
                # Update product
                update_data = {
                    "price_usd": final_prices.get("USD"),
                    "price_sar": final_prices.get("SAR"),
                    "price_aed": final_prices.get("AED"),
                    "price_qar": final_prices.get("QAR"),
                    "updated_at": datetime.utcnow()
                }
                
                await db.products.update_one(
                    {"_id": product["_id"]},
                    {"$set": update_data}
                )
                
                updated_count += 1
                
            except Exception as e:
                logger.error(f"Error updating price for product {product.get('_id')}: {str(e)}")
                continue
        
        return {
            "message": "Price update completed",
            "updated_count": updated_count
        }
        
    except Exception as e:
        logger.error(f"Error updating all prices: {str(e)}")
        raise HTTPException(status_code=500, detail=str(e))

<<<<<<< HEAD
# AliExpress Integration Endpoints
@api_router.get("/admin/aliexpress/search")
async def search_aliexpress_products(
    keywords: str,
    category_id: str = None,
    min_price: float = None,
    max_price: float = None,
    page_size: int = 20,
    page_no: int = 1,
    admin: User = Depends(get_admin_user)
):
    """Search products on AliExpress"""
    try:
        aliexpress_service = get_aliexpress_service(db)
        await aliexpress_service.initialize()
        
        results = await aliexpress_service.search_products(
            keywords=keywords,
            category_id=category_id,
            min_price=min_price,
            max_price=max_price,
            page_size=page_size,
            page_no=page_no
        )
        
        await aliexpress_service.close()
        return results
        
    except Exception as e:
        logger.error(f"Error searching AliExpress: {str(e)}")
        raise HTTPException(status_code=500, detail=str(e))

@api_router.get("/admin/aliexpress/product/{product_id}")
async def get_aliexpress_product_details(
    product_id: str,
    admin: User = Depends(get_admin_user)
):
    """Get detailed product information from AliExpress"""
    try:
        aliexpress_service = get_aliexpress_service(db)
        await aliexpress_service.initialize()
        
        details = await aliexpress_service.get_product_details(product_id)
        
        await aliexpress_service.close()
        
        if not details:
            raise HTTPException(status_code=404, detail="Product not found")
            
        return details
        
    except Exception as e:
        logger.error(f"Error getting product details: {str(e)}")
        raise HTTPException(status_code=500, detail=str(e))

@api_router.post("/admin/aliexpress/import")
async def import_aliexpress_product(
    aliexpress_product_id: str,
    custom_name: str = None,
    custom_description: str = None,
    markup_percentage: float = 50.0,
    category: str = "imported",
    admin: User = Depends(get_admin_user)
):
    """Import a product from AliExpress to local store"""
    try:
        aliexpress_service = get_aliexpress_service(db)
        await aliexpress_service.initialize()
        
        imported_product = await aliexpress_service.import_product_to_store(
            aliexpress_product_id=aliexpress_product_id,
            custom_name=custom_name,
            custom_description=custom_description,
            markup_percentage=markup_percentage,
            category=category
        )
        
        await aliexpress_service.close()
        
        logger.info(f"Product imported successfully: {aliexpress_product_id}")
        return {"success": True, "product": imported_product}
        
    except Exception as e:
        logger.error(f"Error importing product: {str(e)}")
        raise HTTPException(status_code=500, detail=str(e))

@api_router.post("/admin/aliexpress/sync-prices")
async def sync_aliexpress_prices(
    admin: User = Depends(get_admin_user)
):
    """Sync prices for all AliExpress products"""
    try:
        aliexpress_service = get_aliexpress_service(db)
        await aliexpress_service.initialize()
        
        results = await aliexpress_service.sync_product_prices()
        
        await aliexpress_service.close()
        
        logger.info(f"Price sync completed: {results['updated_count']} products updated")
        return results
        
    except Exception as e:
        logger.error(f"Error syncing prices: {str(e)}")
        raise HTTPException(status_code=500, detail=str(e))

# Image Upload Endpoint
@api_router.post("/admin/upload-image")
async def upload_image(
    file: UploadFile = File(...),
    admin: User = Depends(get_admin_user)
):
    """Upload and process product image"""
    try:
        # Check file type
        if not file.content_type.startswith('image/'):
            raise HTTPException(status_code=400, detail="File must be an image")
        
        # Check file size (max 10MB)
        max_size = 10 * 1024 * 1024  # 10MB
        file_content = await file.read()
        if len(file_content) > max_size:
            raise HTTPException(status_code=400, detail="File too large. Maximum size is 10MB")
        
        # Generate unique filename
        file_extension = file.filename.split('.')[-1].lower()
        if file_extension not in ['jpg', 'jpeg', 'png', 'webp']:
            raise HTTPException(status_code=400, detail="Invalid file type. Only JPG, PNG, and WebP are allowed")
        
        unique_filename = f"{uuid.uuid4()}.{file_extension}"
        file_path = f"/app/backend/static/uploads/{unique_filename}"
        
        # Process and save image
        image = Image.open(io.BytesIO(file_content))
        
        # Convert to RGB if necessary
        if image.mode != 'RGB':
            image = image.convert('RGB')
        
        # Resize image to reasonable dimensions (max 1200px width)
        max_width = 1200
        if image.width > max_width:
            ratio = max_width / image.width
            new_height = int(image.height * ratio)
            image = image.resize((max_width, new_height), Image.Resampling.LANCZOS)
        
        # Save optimized image
        image.save(file_path, format='JPEG', quality=85, optimize=True)
        
        # Return the URL
        image_url = f"/static/uploads/{unique_filename}"
        
        logger.info(f"Image uploaded successfully: {unique_filename}")
        return {"url": image_url, "filename": unique_filename}
        
    except Exception as e:
        logger.error(f"Error uploading image: {str(e)}")
        raise HTTPException(status_code=500, detail=f"Upload failed: {str(e)}")

@app.on_event("shutdown")
async def shutdown_event():
    """Cleanup on application shutdown"""
    try:
        sched_service = get_scheduler_service(db)
        if sched_service:
            await sched_service.stop_scheduler()
    except:
        pass
    
    client.close()
    logger.info("لورا لاكشري services shut down successfully")

# Mount static files
app.mount("/static", StaticFiles(directory="/app/backend/static"), name="static")

# Include the router in the main app (MUST be after all routes are defined)
app.include_router(api_router)
=======
@app.on_event("shutdown")
>>>>>>> f18fa2df
<|MERGE_RESOLUTION|>--- conflicted
+++ resolved
@@ -1051,7 +1051,6 @@
         logger.error(f"Error updating all prices: {str(e)}")
         raise HTTPException(status_code=500, detail=str(e))
 
-<<<<<<< HEAD
 # AliExpress Integration Endpoints
 @api_router.get("/admin/aliexpress/search")
 async def search_aliexpress_products(
@@ -1212,23 +1211,3 @@
         raise HTTPException(status_code=500, detail=f"Upload failed: {str(e)}")
 
 @app.on_event("shutdown")
-async def shutdown_event():
-    """Cleanup on application shutdown"""
-    try:
-        sched_service = get_scheduler_service(db)
-        if sched_service:
-            await sched_service.stop_scheduler()
-    except:
-        pass
-    
-    client.close()
-    logger.info("لورا لاكشري services shut down successfully")
-
-# Mount static files
-app.mount("/static", StaticFiles(directory="/app/backend/static"), name="static")
-
-# Include the router in the main app (MUST be after all routes are defined)
-app.include_router(api_router)
-=======
-@app.on_event("shutdown")
->>>>>>> f18fa2df
