#!/usr/bin/env python3
"""
Comprehensive Backend API Testing for Auraa Luxury Store
Tests all endpoints including authentication, products, cart, and orders
"""

import requests
import sys
import json
from datetime import datetime
from typing import Dict, Any, Optional

class AuraaLuxuryAPITester:
<<<<<<< HEAD
    def __init__(self, base_url="https://gold-dropship.preview.emergentagent.com"):
=======

>>>>>>> 3d4568c7
        self.base_url = base_url
        self.api_url = f"{base_url}/api"
        self.token = None
        self.user_id = None
        self.tests_run = 0
        self.tests_passed = 0
        self.failed_tests = []
        self.admin_token = None
        self.test_product_id = None
        
    def log_test(self, test_name: str, success: bool, details: str = ""):
        """Log test results"""
        self.tests_run += 1
        status = "✅ PASSED" if success else "❌ FAILED"
        print(f"\n{status} - {test_name}")
        if details:
            print(f"   Details: {details}")
        if success:
            self.tests_passed += 1
        else:
            self.failed_tests.append({"test": test_name, "details": details})
    
    def make_request(self, method: str, endpoint: str, data: Dict = None, headers: Dict = None) -> tuple:
        """Make HTTP request and return (success, response_data, status_code)"""
        url = f"{self.api_url}/{endpoint.lstrip('/')}"
        
        # Default headers
        default_headers = {'Content-Type': 'application/json'}
        if self.token:
            default_headers['Authorization'] = f'Bearer {self.token}'
        if headers:
            default_headers.update(headers)
        
        try:
            if method.upper() == 'GET':
                response = requests.get(url, headers=default_headers, timeout=10)
            elif method.upper() == 'POST':
                response = requests.post(url, json=data, headers=default_headers, timeout=10)
            elif method.upper() == 'PUT':
                response = requests.put(url, json=data, headers=default_headers, timeout=10)
            elif method.upper() == 'DELETE':
                response = requests.delete(url, headers=default_headers, timeout=10)
            else:
                return False, {"error": f"Unsupported method: {method}"}, 0
            
            try:
                response_data = response.json()
            except:
                response_data = {"raw_response": response.text}
            
            return response.status_code < 400, response_data, response.status_code
            
        except requests.exceptions.RequestException as e:
            return False, {"error": str(e)}, 0
    
    def test_root_endpoint(self):
        """Test API root endpoint"""
        success, data, status = self.make_request('GET', '/')
        expected_message = "Welcome to Auraa Luxury API"
        
        if success and data.get('message') == expected_message:
            self.log_test("API Root Endpoint", True, f"Status: {status}")
        else:
            self.log_test("API Root Endpoint", False, f"Status: {status}, Response: {data}")
    
    def test_initialize_sample_data(self):
        """Initialize sample data"""
        success, data, status = self.make_request('POST', '/init-data')
        
        if success:
            self.log_test("Initialize Sample Data", True, f"Status: {status}")
        else:
            self.log_test("Initialize Sample Data", False, f"Status: {status}, Response: {data}")
    
    def test_get_categories(self):
        """Test categories endpoint"""
        success, data, status = self.make_request('GET', '/categories')
        
        if success and isinstance(data, list) and len(data) > 0:
            categories = [cat.get('id') for cat in data]
            expected_categories = ['earrings', 'necklaces', 'bracelets', 'rings', 'watches', 'sets']
            
            if all(cat in categories for cat in expected_categories):
                self.log_test("Get Categories", True, f"Found {len(data)} categories")
            else:
                self.log_test("Get Categories", False, f"Missing expected categories. Got: {categories}")
        else:
            self.log_test("Get Categories", False, f"Status: {status}, Response: {data}")
    
    def test_get_products(self):
        """Test products endpoint"""
        success, data, status = self.make_request('GET', '/products')
        
        if success and isinstance(data, list):
            if len(data) > 0:
                # Store first product ID for later tests
                self.test_product_id = data[0].get('id')
                self.log_test("Get Products", True, f"Found {len(data)} products")
                
                # Test product structure
                product = data[0]
                required_fields = ['id', 'name', 'description', 'price', 'category', 'images']
                missing_fields = [field for field in required_fields if field not in product]
                
                if not missing_fields:
                    self.log_test("Product Structure Validation", True, "All required fields present")
                else:
                    self.log_test("Product Structure Validation", False, f"Missing fields: {missing_fields}")
            else:
                self.log_test("Get Products", False, "No products found")
        else:
            self.log_test("Get Products", False, f"Status: {status}, Response: {data}")
    
    def test_get_single_product(self):
        """Test single product endpoint"""
        if not self.test_product_id:
            self.log_test("Get Single Product", False, "No product ID available for testing")
            return
        
        success, data, status = self.make_request('GET', f'/products/{self.test_product_id}')
        
        if success and data.get('id') == self.test_product_id:
            self.log_test("Get Single Product", True, f"Retrieved product: {data.get('name')}")
        else:
            self.log_test("Get Single Product", False, f"Status: {status}, Response: {data}")
    
    def test_product_filtering(self):
        """Test product filtering"""
        # Test category filter
        success, data, status = self.make_request('GET', '/products?category=necklaces')
        
        if success and isinstance(data, list):
            if all(product.get('category') == 'necklaces' for product in data):
                self.log_test("Product Category Filter", True, f"Found {len(data)} necklaces")
            else:
                self.log_test("Product Category Filter", False, "Category filter not working properly")
        else:
            self.log_test("Product Category Filter", False, f"Status: {status}")
        
        # Test search filter
        success, data, status = self.make_request('GET', '/products?search=ذهبية')
        
        if success and isinstance(data, list):
            self.log_test("Product Search Filter", True, f"Search returned {len(data)} results")
        else:
            self.log_test("Product Search Filter", False, f"Status: {status}")
    
    def test_user_registration(self):
        """Test user registration"""
        test_user_data = {
            "email": f"test_user_{datetime.now().strftime('%H%M%S')}@test.com",
            "password": "testpass123",
            "first_name": "Test",
            "last_name": "User",
            "phone": "+966501234567"
        }
        
        success, data, status = self.make_request('POST', '/auth/register', test_user_data)
        
        if success and data.get('access_token'):
            self.token = data['access_token']
            self.user_id = data.get('user', {}).get('id')
            self.log_test("User Registration", True, f"User registered with ID: {self.user_id}")
        else:
            self.log_test("User Registration", False, f"Status: {status}, Response: {data}")
    
    def test_admin_authentication_flow(self):
        """Test complete admin authentication flow as requested"""
        print("\n🔐 ADMIN AUTHENTICATION FLOW TESTING")
        
        # Test admin login with specific credentials
        admin_credentials = {
            "email": "admin@auraa.com",
            "password": "admin123"
        }
        
        success, data, status = self.make_request('POST', '/auth/login', admin_credentials)
        
        if success and data.get('access_token'):
            self.admin_token = data['access_token']
            user_data = data.get('user', {})
            is_admin = user_data.get('is_admin', False)
            
            if is_admin:
                self.log_test("Admin Login with admin@auraa.com", True, f"Admin logged in successfully, is_admin: {is_admin}")
                
                # Test token validation for admin routes
                original_token = self.token
                self.token = self.admin_token
                
                success_validate, data_validate, status_validate = self.make_request('GET', '/auth/me')
                if success_validate and data_validate.get('is_admin'):
                    self.log_test("Admin Token Validation", True, f"Token validated, user: {data_validate.get('email')}")
                else:
                    self.log_test("Admin Token Validation", False, f"Token validation failed: {status_validate}")
                
                # Restore original token
                self.token = original_token
            else:
                self.log_test("Admin Login with admin@auraa.com", False, f"User is not admin, is_admin: {is_admin}")
        else:
            self.log_test("Admin Login with admin@auraa.com", False, f"Status: {status}, Response: {data}")
    
    def test_admin_login(self):
        """Test admin login (legacy method for compatibility)"""
        # This now calls the comprehensive admin authentication flow
        self.test_admin_authentication_flow()
    
    def test_user_profile(self):
        """Test user profile endpoint"""
        if not self.token:
            self.log_test("Get User Profile", False, "No authentication token available")
            return
        
        success, data, status = self.make_request('GET', '/auth/me')
        
        if success and data.get('id') == self.user_id:
            self.log_test("Get User Profile", True, f"Profile retrieved for: {data.get('email')}")
        else:
            self.log_test("Get User Profile", False, f"Status: {status}, Response: {data}")
    
    def test_cart_operations(self):
        """Test cart operations"""
        if not self.token or not self.test_product_id:
            self.log_test("Cart Operations", False, "Missing token or product ID")
            return
        
        # Get empty cart
        success, data, status = self.make_request('GET', '/cart')
        if success:
            self.log_test("Get Empty Cart", True, f"Cart total: {data.get('total_amount', 0)}")
        else:
            self.log_test("Get Empty Cart", False, f"Status: {status}")
        
        # Add item to cart
        success, data, status = self.make_request('POST', f'/cart/add?product_id={self.test_product_id}&quantity=2')
        if success:
            self.log_test("Add to Cart", True, "Item added successfully")
        else:
            self.log_test("Add to Cart", False, f"Status: {status}, Response: {data}")
        
        # Get cart with items
        success, data, status = self.make_request('GET', '/cart')
        if success and len(data.get('items', [])) > 0:
            self.log_test("Get Cart with Items", True, f"Cart has {len(data['items'])} items")
        else:
            self.log_test("Get Cart with Items", False, f"Status: {status}")
        
        # Remove item from cart
        success, data, status = self.make_request('DELETE', f'/cart/remove/{self.test_product_id}')
        if success:
            self.log_test("Remove from Cart", True, "Item removed successfully")
        else:
            self.log_test("Remove from Cart", False, f"Status: {status}")
    
    def test_order_creation(self):
        """Test order creation"""
        if not self.token or not self.test_product_id:
            self.log_test("Order Creation", False, "Missing token or product ID")
            return
        
        # First add item to cart
        self.make_request('POST', f'/cart/add?product_id={self.test_product_id}&quantity=1')
        
        # Create order - need to send as query parameters based on FastAPI signature
        shipping_address = {
            "firstName": "Test",
            "lastName": "User",
            "email": "test@test.com",
            "phone": "+966501234567",
            "street": "Test Street 123",
            "city": "Riyadh",
            "state": "Riyadh",
            "zipCode": "12345",
            "country": "SA"
        }
        
        # The endpoint expects both as body parameters according to the function signature
        order_data = {
            "shipping_address": shipping_address,
            "payment_method": "cod"
        }
        
        success, data, status = self.make_request('POST', '/orders', order_data)
        
        if success and data.get('id'):
            self.log_test("Order Creation", True, f"Order created with ID: {data['id']}")
        else:
            self.log_test("Order Creation", False, f"Status: {status}, Response: {data}")
    
    def test_get_orders(self):
        """Test get orders endpoint"""
        if not self.token:
            self.log_test("Get Orders", False, "No authentication token")
            return
        
        success, data, status = self.make_request('GET', '/orders')
        
        if success and isinstance(data, list):
            self.log_test("Get Orders", True, f"Found {len(data)} orders")
        else:
            self.log_test("Get Orders", False, f"Status: {status}")
    
    def test_admin_product_crud(self):
        """Test complete admin product CRUD operations"""
        if not self.admin_token:
            self.log_test("Admin Product CRUD", False, "No admin token available")
            return
        
        # Temporarily use admin token
        original_token = self.token
        self.token = self.admin_token
        
        # CREATE - Test admin product creation
        new_product = {
            "name": "منتج تجريبي للاختبار الإداري",
            "description": "هذا منتج تجريبي تم إنشاؤه لاختبار العمليات الإدارية",
            "price": 199.99,
            "original_price": 299.99,
            "discount_percentage": 33,
            "category": "rings",
            "images": ["https://images.unsplash.com/photo-1606623546924-a4f3ae5ea3e8"],
            "stock_quantity": 25,
            "external_url": "https://example.com/admin-test"
        }
        
        success, data, status = self.make_request('POST', '/products', new_product)
        
        if success and data.get('id'):
            created_product_id = data['id']
            self.log_test("Admin Product CREATE", True, f"Product created: {data['name']}")
            
            # UPDATE - Test admin product update
            update_data = {
                "name": "منتج محدث للاختبار الإداري",
                "description": "تم تحديث هذا المنتج بواسطة المدير",
                "price": 249.99,
                "original_price": 349.99,
                "discount_percentage": 28,
                "category": "rings",
                "images": ["https://images.unsplash.com/photo-1606623546924-a4f3ae5ea3e8"],
                "stock_quantity": 15,
                "external_url": "https://example.com/admin-test-updated"
            }
            
            success_update, data_update, status_update = self.make_request('PUT', f'/products/{created_product_id}', update_data)
            
            if success_update and data_update.get('name') == update_data['name']:
                self.log_test("Admin Product UPDATE", True, f"Product updated: {data_update['name']}")
            else:
                self.log_test("Admin Product UPDATE", False, f"Status: {status_update}, Response: {data_update}")
            
            # DELETE - Test admin product deletion
            success_delete, data_delete, status_delete = self.make_request('DELETE', f'/products/{created_product_id}')
            
            if success_delete:
                self.log_test("Admin Product DELETE", True, "Product deleted successfully")
                
                # Verify deletion by trying to get the product
                success_verify, data_verify, status_verify = self.make_request('GET', f'/products/{created_product_id}')
                if not success_verify and status_verify == 404:
                    self.log_test("Admin Product DELETE Verification", True, "Product properly deleted (404 on GET)")
                else:
                    self.log_test("Admin Product DELETE Verification", False, f"Product still exists after deletion: {status_verify}")
            else:
                self.log_test("Admin Product DELETE", False, f"Status: {status_delete}, Response: {data_delete}")
        else:
            self.log_test("Admin Product CREATE", False, f"Status: {status}, Response: {data}")
        
        # Restore original token
        self.token = original_token
    
    def test_admin_dashboard_security(self):
        """Test admin dashboard security - all /api/admin/* endpoints require admin authentication"""
        
        # Test 1: No authentication token
        original_token = self.token
        self.token = None
        
        success, data, status = self.make_request('GET', '/admin/integrations')
        if not success and status in [401, 403]:
            self.log_test("Admin Endpoint - No Token", True, f"Properly blocked unauthenticated access (Status: {status})")
        else:
            self.log_test("Admin Endpoint - No Token", False, f"Should return 401/403, got {status}")
        
        # Test 2: Non-admin user token
        if original_token:  # Regular user token
            self.token = original_token
            success, data, status = self.make_request('GET', '/admin/integrations')
            if not success and status == 403:
                self.log_test("Admin Endpoint - Non-Admin User", True, "Properly blocked non-admin access (403)")
            else:
                self.log_test("Admin Endpoint - Non-Admin User", False, f"Should return 403, got {status}")
        
        # Test 3: Admin user token should work
        if self.admin_token:
            self.token = self.admin_token
            success, data, status = self.make_request('GET', '/admin/integrations')
            if success:
                self.log_test("Admin Endpoint - Admin User", True, "Admin user can access admin endpoints")
            else:
                self.log_test("Admin Endpoint - Admin User", False, f"Admin access failed: {status}")
        
        # Test 4: Product CRUD security (admin-protected endpoints)
        self.token = None
        
        # Test unauthorized product creation
        success, data, status = self.make_request('POST', '/products', {"name": "test"})
        if not success and status in [401, 403]:
            self.log_test("Product CREATE - No Auth", True, f"Properly blocked unauthorized product creation (Status: {status})")
        else:
            self.log_test("Product CREATE - No Auth", False, f"Should return 401/403, got {status}")
        
        # Test unauthorized product update
        success, data, status = self.make_request('PUT', '/products/test-id', {"name": "test"})
        if not success and status in [401, 403]:
            self.log_test("Product UPDATE - No Auth", True, f"Properly blocked unauthorized product update (Status: {status})")
        else:
            self.log_test("Product UPDATE - No Auth", False, f"Should return 401/403, got {status}")
        
        # Test unauthorized product deletion
        success, data, status = self.make_request('DELETE', '/products/test-id')
        if not success and status in [401, 403]:
            self.log_test("Product DELETE - No Auth", True, f"Properly blocked unauthorized product deletion (Status: {status})")
        else:
            self.log_test("Product DELETE - No Auth", False, f"Should return 401/403, got {status}")
        
        # Test with non-admin user
        if original_token:
            self.token = original_token
            success, data, status = self.make_request('POST', '/products', {"name": "test"})
            if not success and status == 403:
                self.log_test("Product CREATE - Non-Admin", True, "Properly blocked non-admin product creation (403)")
            else:
                self.log_test("Product CREATE - Non-Admin", False, f"Should return 403, got {status}")
        
        # Restore token
        self.token = original_token

    def test_admin_integrations_get(self):
        """Test GET /api/admin/integrations with admin token"""
        if not self.admin_token:
            self.log_test("Admin Integrations GET", False, "No admin token available")
            return
        
        # Use admin token
        original_token = self.token
        self.token = self.admin_token
        
        success, data, status = self.make_request('GET', '/admin/integrations')
        
        if success and data.get('type') == 'integrations' and data.get('id'):
            # Check if ID is UUID string
            import uuid
            try:
                uuid.UUID(data['id'])
                self.log_test("Admin Integrations GET", True, f"Retrieved IntegrationSettings with ID: {data['id']}")
            except ValueError:
                self.log_test("Admin Integrations GET", False, f"ID is not a valid UUID: {data['id']}")
        else:
            self.log_test("Admin Integrations GET", False, f"Status: {status}, Response: {data}")
        
        # Restore token
        self.token = original_token

    def test_admin_integrations_post(self):
        """Test POST /api/admin/integrations with specific payload"""
        if not self.admin_token:
            self.log_test("Admin Integrations POST", False, "No admin token available")
            return
        
        # Use admin token
        original_token = self.token
        self.token = self.admin_token
        
        payload = {
            "aliexpress_app_key": "AK_TEST",
            "aliexpress_app_secret": "SECRET_TEST_VALUE",
            "aliexpress_refresh_token": "REFRESH_TOKEN_TEST",
            "amazon_access_key": "AMZ_ACCESS",
            "amazon_secret_key": "AMZ_SECRET",
            "amazon_partner_tag": "partner-20",
            "amazon_region": "us-east-1"
        }
        
        success, data, status = self.make_request('POST', '/admin/integrations', payload)
        
        if success and data.get('type') == 'integrations':
            # Check if all fields are saved (no masking in POST response expected)
            if (data.get('aliexpress_app_key') == 'AK_TEST' and 
                data.get('aliexpress_app_secret') == 'SECRET_TEST_VALUE' and
                data.get('amazon_access_key') == 'AMZ_ACCESS'):
                self.log_test("Admin Integrations POST", True, "Settings saved successfully")
                
                # Now test GET to verify masking
                get_success, get_data, get_status = self.make_request('GET', '/admin/integrations')
                if get_success:
                    # Check if secrets are masked in GET response
                    if ('***' in str(get_data.get('aliexpress_app_secret', '')) and
                        '***' in str(get_data.get('amazon_secret_key', ''))):
                        self.log_test("Admin Integrations GET Masking", True, "Secrets properly masked in GET response")
                    else:
                        self.log_test("Admin Integrations GET Masking", False, f"Secrets not properly masked: {get_data}")
                else:
                    self.log_test("Admin Integrations GET Masking", False, f"GET failed after POST: {get_status}")
            else:
                self.log_test("Admin Integrations POST", False, f"Data not saved correctly: {data}")
        else:
            self.log_test("Admin Integrations POST", False, f"Status: {status}, Response: {data}")
        
        # Restore token
        self.token = original_token

    def test_integrations_permissions(self):
        """Test permissions for integrations endpoints"""
        # Test without token
        original_token = self.token
        self.token = None
        
        success, data, status = self.make_request('GET', '/admin/integrations')
        if not success and status in [401, 403]:
            self.log_test("Integrations No Token", True, "Properly blocked access without token")
        else:
            self.log_test("Integrations No Token", False, f"Should return 401/403, got {status}")
        
        # Test with non-admin token (regular user)
        if original_token:  # Use regular user token
            self.token = original_token
            success, data, status = self.make_request('GET', '/admin/integrations')
            if not success and status == 403:
                self.log_test("Integrations Non-Admin Token", True, "Properly blocked non-admin access")
            else:
                self.log_test("Integrations Non-Admin Token", False, f"Should return 403, got {status}")
        
        # Restore token
        self.token = original_token

    def test_regression_categories(self):
        """Regression test: GET /api/categories returns 6 categories"""
        success, data, status = self.make_request('GET', '/categories')
        
        if success and isinstance(data, list) and len(data) == 6:
            self.log_test("Regression Categories", True, f"Returns exactly 6 categories")
        else:
            self.log_test("Regression Categories", False, f"Expected 6 categories, got {len(data) if isinstance(data, list) else 'invalid response'}")

    def test_regression_products(self):
        """Regression test: GET /api/products returns > 0 products"""
        success, data, status = self.make_request('GET', '/products')
        
        if success and isinstance(data, list) and len(data) > 0:
            self.log_test("Regression Products", True, f"Returns {len(data)} products")
            
            # Test limit parameter
            success_limit, data_limit, status_limit = self.make_request('GET', '/products?limit=6')
            if success_limit and isinstance(data_limit, list) and len(data_limit) <= 6:
                self.log_test("Regression Products Limit", True, f"Limit works, returned {len(data_limit)} products")
            else:
                self.log_test("Regression Products Limit", False, f"Limit not working properly")
        else:
            self.log_test("Regression Products", False, f"Expected > 0 products, got {len(data) if isinstance(data, list) else 'invalid response'}")

    def test_regression_cart_flow(self):
        """Regression test: Cart flow with admin token"""
        if not self.admin_token:
            self.log_test("Regression Cart Flow", False, "Missing admin token")
            return
        
        # Get a product ID if we don't have one
        if not self.test_product_id:
            success, data, status = self.make_request('GET', '/products?limit=1')
            if success and len(data) > 0:
                self.test_product_id = data[0]['id']
            else:
                self.log_test("Regression Cart Flow", False, "No products available for testing")
                return
        
        # Use admin token
        original_token = self.token
        self.token = self.admin_token
        
        # GET /api/cart (creates if missing)
        success, data, status = self.make_request('GET', '/cart')
        if success:
            initial_total = data.get('total_amount', 0)
            self.log_test("Regression Cart GET", True, f"Cart retrieved, total: {initial_total}")
            
            # POST /api/cart/add
            success_add, data_add, status_add = self.make_request('POST', f'/cart/add?product_id={self.test_product_id}&quantity=2')
            if success_add:
                self.log_test("Regression Cart ADD", True, "Item added to cart")
                
                # Check cart total updated
                success_check, data_check, status_check = self.make_request('GET', '/cart')
                if success_check and data_check.get('total_amount', 0) > initial_total:
                    self.log_test("Regression Cart Total Update", True, f"Total updated to: {data_check.get('total_amount')}")
                    
                    # DELETE /api/cart/remove
                    success_remove, data_remove, status_remove = self.make_request('DELETE', f'/cart/remove/{self.test_product_id}')
                    if success_remove:
                        self.log_test("Regression Cart REMOVE", True, "Item removed from cart")
                        
                        # Check total updated after removal
                        success_final, data_final, status_final = self.make_request('GET', '/cart')
                        if success_final and data_final.get('total_amount', 0) < data_check.get('total_amount', 0):
                            self.log_test("Regression Cart Total After Remove", True, f"Total updated to: {data_final.get('total_amount')}")
                        else:
                            self.log_test("Regression Cart Total After Remove", False, "Total not updated after removal")
                    else:
                        self.log_test("Regression Cart REMOVE", False, f"Remove failed: {status_remove}")
                else:
                    self.log_test("Regression Cart Total Update", False, "Total not updated after add")
            else:
                self.log_test("Regression Cart ADD", False, f"Add failed: {status_add}")
        else:
            self.log_test("Regression Cart GET", False, f"Cart GET failed: {status}")
        
        # Restore token
        self.token = original_token

    def test_integration_updated_at(self):
        """Edge check: Verify IntegrationSettings updated_at changes on POST update"""
        if not self.admin_token:
            self.log_test("Integration Updated At", False, "No admin token available")
            return
        
        # Use admin token
        original_token = self.token
        self.token = self.admin_token
        
        # Get initial updated_at
        success, data, status = self.make_request('GET', '/admin/integrations')
        if success:
            initial_updated_at = data.get('updated_at')
            
            # Wait a moment and update
            import time
            time.sleep(1)
            
            update_payload = {
                "aliexpress_app_key": "UPDATED_KEY"
            }
            
            success_update, data_update, status_update = self.make_request('POST', '/admin/integrations', update_payload)
            if success_update:
                # Get updated data
                success_check, data_check, status_check = self.make_request('GET', '/admin/integrations')
                if success_check:
                    new_updated_at = data_check.get('updated_at')
                    if new_updated_at != initial_updated_at:
                        self.log_test("Integration Updated At", True, "updated_at field changes on POST update")
                    else:
                        self.log_test("Integration Updated At", False, "updated_at field not updated")
                else:
                    self.log_test("Integration Updated At", False, "Failed to get updated data")
            else:
                self.log_test("Integration Updated At", False, f"Update failed: {status_update}")
        else:
            self.log_test("Integration Updated At", False, f"Initial GET failed: {status}")
        
        # Restore token
        self.token = original_token

    # ========== AUTO-UPDATE API TESTS ==========
    
    def test_auto_update_status(self):
        """Test GET /api/auto-update/status endpoint"""
        if not self.admin_token:
            self.log_test("Auto-Update Status", False, "No admin token available")
            return
        
        # Use admin token
        original_token = self.token
        self.token = self.admin_token
        
        success, data, status = self.make_request('GET', '/auto-update/status')
        
        if success:
            # Check required fields in response
            required_fields = ['currency_service', 'scheduler', 'auto_updates_enabled']
            missing_fields = [field for field in required_fields if field not in data]
            
            if not missing_fields:
                currency_service = data.get('currency_service', {})
                scheduler = data.get('scheduler', {})
                
                # Validate currency service status
                if ('supported_currencies' in currency_service and 
                    'cache_duration_hours' in currency_service):
                    
                    # Validate scheduler status
                    if 'status' in scheduler:
                        self.log_test("Auto-Update Status", True, 
                                    f"Status: {scheduler.get('status')}, "
                                    f"Currencies: {len(currency_service.get('supported_currencies', []))}, "
                                    f"Auto-updates: {data.get('auto_updates_enabled')}")
                    else:
                        self.log_test("Auto-Update Status", False, "Missing scheduler status")
                else:
                    self.log_test("Auto-Update Status", False, "Invalid currency service data")
            else:
                self.log_test("Auto-Update Status", False, f"Missing fields: {missing_fields}")
        else:
            self.log_test("Auto-Update Status", False, f"Status: {status}, Response: {data}")
        
        # Restore token
        self.token = original_token

    def test_currency_rates_endpoint(self):
        """Test GET /api/auto-update/currency-rates endpoint"""
        success, data, status = self.make_request('GET', '/auto-update/currency-rates')
        
        if success:
            # Check required fields
            required_fields = ['base_currency', 'rates', 'last_updated']
            missing_fields = [field for field in required_fields if field not in data]
            
            if not missing_fields:
                base_currency = data.get('base_currency')
                rates = data.get('rates', {})
                
                if base_currency == 'USD' and isinstance(rates, dict):
                    self.log_test("Currency Rates Endpoint", True, 
                                f"Base: {base_currency}, Rates: {len(rates)} currencies")
                else:
                    self.log_test("Currency Rates Endpoint", False, 
                                f"Invalid data structure: base={base_currency}, rates_type={type(rates)}")
            else:
                self.log_test("Currency Rates Endpoint", False, f"Missing fields: {missing_fields}")
        else:
            self.log_test("Currency Rates Endpoint", False, f"Status: {status}, Response: {data}")

    def test_trigger_currency_update(self):
        """Test POST /api/auto-update/trigger-currency-update endpoint"""
        if not self.admin_token:
            self.log_test("Trigger Currency Update", False, "No admin token available")
            return
        
        # Use admin token
        original_token = self.token
        self.token = self.admin_token
        
        success, data, status = self.make_request('POST', '/auto-update/trigger-currency-update')
        
        if success:
            message = data.get('message', '')
            if 'currency rates updated' in message.lower():
                self.log_test("Trigger Currency Update", True, f"Message: {message}")
            else:
                self.log_test("Trigger Currency Update", False, f"Unexpected message: {message}")
        else:
            self.log_test("Trigger Currency Update", False, f"Status: {status}, Response: {data}")
        
        # Restore token
        self.token = original_token

    def test_convert_currency_endpoint(self):
        """Test POST /api/auto-update/convert-currency endpoint"""
        test_conversion = {
            "amount": 100.0,
            "from_currency": "USD",
            "to_currency": "SAR"
        }
        
        success, data, status = self.make_request('POST', '/auto-update/convert-currency', test_conversion)
        
        if success:
            # Check required fields in response
            required_fields = ['original_amount', 'from_currency', 'to_currency', 'converted_amount', 'formatted_result']
            missing_fields = [field for field in required_fields if field not in data]
            
            if not missing_fields:
                original = data.get('original_amount')
                converted = data.get('converted_amount')
                formatted = data.get('formatted_result')
                
                if (original == 100.0 and 
                    isinstance(converted, (int, float)) and converted > 0 and
                    isinstance(formatted, str)):
                    self.log_test("Convert Currency Endpoint", True, 
                                f"Converted {original} USD to {converted} SAR ({formatted})")
                else:
                    self.log_test("Convert Currency Endpoint", False, 
                                f"Invalid conversion data: {original} -> {converted}")
            else:
                self.log_test("Convert Currency Endpoint", False, f"Missing fields: {missing_fields}")
        else:
            self.log_test("Convert Currency Endpoint", False, f"Status: {status}, Response: {data}")

    def test_sync_products_endpoint(self):
        """Test POST /api/auto-update/sync-products endpoint"""
        if not self.admin_token:
            self.log_test("Sync Products Endpoint", False, "No admin token available")
            return
        
        # Use admin token
        original_token = self.token
        self.token = self.admin_token
        
        # Test AliExpress sync
        aliexpress_params = {
            "source": "aliexpress",
            "search_query": "luxury accessories",
            "limit": 5
        }
        
        success, data, status = self.make_request('POST', '/auto-update/sync-products', aliexpress_params)
        
        if success:
            required_fields = ['message', 'products_found', 'products_added', 'source']
            missing_fields = [field for field in required_fields if field not in data]
            
            if not missing_fields:
                products_found = data.get('products_found', 0)
                products_added = data.get('products_added', 0)
                source = data.get('source')
                
                if source == 'aliexpress' and products_found >= 0 and products_added >= 0:
                    self.log_test("Sync Products - AliExpress", True, 
                                f"Found: {products_found}, Added: {products_added}")
                else:
                    self.log_test("Sync Products - AliExpress", False, 
                                f"Invalid data: source={source}, found={products_found}, added={products_added}")
            else:
                self.log_test("Sync Products - AliExpress", False, f"Missing fields: {missing_fields}")
        else:
            self.log_test("Sync Products - AliExpress", False, f"Status: {status}, Response: {data}")
        
        # Test Amazon sync
        success, data, status = self.make_request('POST', '/auto-update/sync-products?source=amazon&search_query=designer jewelry&limit=3')
        
        if success:
            source = data.get('source')
            products_found = data.get('products_found', 0)
            products_added = data.get('products_added', 0)
            
            if source == 'amazon' and products_found >= 0 and products_added >= 0:
                self.log_test("Sync Products - Amazon", True, 
                            f"Found: {products_found}, Added: {products_added}")
            else:
                self.log_test("Sync Products - Amazon", False, 
                            f"Invalid data: source={source}, found={products_found}, added={products_added}")
        else:
            self.log_test("Sync Products - Amazon", False, f"Status: {status}, Response: {data}")
        
        # Restore token
        self.token = original_token

    def test_bulk_import_tasks_endpoint(self):
        """Test GET /api/auto-update/bulk-import-tasks endpoint"""
        if not self.admin_token:
            self.log_test("Bulk Import Tasks", False, "No admin token available")
            return
        
        # Use admin token
        original_token = self.token
        self.token = self.admin_token
        
        success, data, status = self.make_request('GET', '/auto-update/bulk-import-tasks')
        
        if success:
            if isinstance(data, list):
                self.log_test("Bulk Import Tasks", True, f"Retrieved {len(data)} bulk import tasks")
                
                # If there are tasks, validate structure
                if len(data) > 0:
                    task = data[0]
                    expected_fields = ['_id', 'type', 'status', 'created_at']
                    missing_fields = [field for field in expected_fields if field not in task]
                    
                    if not missing_fields:
                        self.log_test("Bulk Import Task Structure", True, "Task structure is valid")
                    else:
                        self.log_test("Bulk Import Task Structure", False, f"Missing fields: {missing_fields}")
            else:
                self.log_test("Bulk Import Tasks", False, f"Expected list, got {type(data)}")
        else:
            self.log_test("Bulk Import Tasks", False, f"Status: {status}, Response: {data}")
        
        # Restore token
        self.token = original_token

    def test_scheduled_task_logs_endpoint(self):
        """Test GET /api/auto-update/scheduled-task-logs endpoint"""
        if not self.admin_token:
            self.log_test("Scheduled Task Logs", False, "No admin token available")
            return
        
        # Use admin token
        original_token = self.token
        self.token = self.admin_token
        
        success, data, status = self.make_request('GET', '/auto-update/scheduled-task-logs')
        
        if success:
            if isinstance(data, list):
                self.log_test("Scheduled Task Logs", True, f"Retrieved {len(data)} task logs")
                
                # If there are logs, validate structure
                if len(data) > 0:
                    log_entry = data[0]
                    expected_fields = ['task_type', 'status', 'message', 'timestamp']
                    missing_fields = [field for field in expected_fields if field not in log_entry]
                    
                    if not missing_fields:
                        self.log_test("Task Log Structure", True, "Log structure is valid")
                    else:
                        self.log_test("Task Log Structure", False, f"Missing fields: {missing_fields}")
            else:
                self.log_test("Scheduled Task Logs", False, f"Expected list, got {type(data)}")
        else:
            self.log_test("Scheduled Task Logs", False, f"Status: {status}, Response: {data}")
        
        # Test with task_type filter
        success, data, status = self.make_request('GET', '/auto-update/scheduled-task-logs?task_type=currency_update')
        
        if success:
            if isinstance(data, list):
                self.log_test("Scheduled Task Logs - Filtered", True, f"Retrieved {len(data)} currency update logs")
            else:
                self.log_test("Scheduled Task Logs - Filtered", False, f"Expected list, got {type(data)}")
        else:
            self.log_test("Scheduled Task Logs - Filtered", False, f"Status: {status}")
        
        # Restore token
        self.token = original_token

    def test_update_all_prices_endpoint(self):
        """Test POST /api/auto-update/update-all-prices endpoint"""
        if not self.admin_token:
            self.log_test("Update All Prices", False, "No admin token available")
            return
        
        # Use admin token
        original_token = self.token
        self.token = self.admin_token
        
        success, data, status = self.make_request('POST', '/auto-update/update-all-prices')
        
        if success:
            required_fields = ['message', 'updated_count']
            missing_fields = [field for field in required_fields if field not in data]
            
            if not missing_fields:
                updated_count = data.get('updated_count', 0)
                message = data.get('message', '')
                
                if isinstance(updated_count, int) and updated_count >= 0:
                    self.log_test("Update All Prices", True, 
                                f"Updated {updated_count} products. Message: {message}")
                else:
                    self.log_test("Update All Prices", False, 
                                f"Invalid updated_count: {updated_count}")
            else:
                self.log_test("Update All Prices", False, f"Missing fields: {missing_fields}")
        else:
            self.log_test("Update All Prices", False, f"Status: {status}, Response: {data}")
        
        # Restore token
        self.token = original_token

    def test_auto_update_authentication(self):
        """Test authentication requirements for auto-update endpoints"""
        # Test endpoints that require admin authentication
        admin_endpoints = [
            '/auto-update/status',
            '/auto-update/trigger-currency-update',
            '/auto-update/sync-products',
            '/auto-update/bulk-import-tasks',
            '/auto-update/scheduled-task-logs',
            '/auto-update/update-all-prices'
        ]
        
        # Test without token
        original_token = self.token
        self.token = None
        
        for endpoint in admin_endpoints:
            method = 'POST' if endpoint in ['/auto-update/trigger-currency-update', 
                                          '/auto-update/sync-products', 
                                          '/auto-update/update-all-prices'] else 'GET'
            
            success, data, status = self.make_request(method, endpoint)
            if not success and status in [401, 403]:
                self.log_test(f"Auth Check - {endpoint} (No Token)", True, f"Properly blocked (Status: {status})")
            else:
                self.log_test(f"Auth Check - {endpoint} (No Token)", False, f"Should return 401/403, got {status}")
        
        # Test with non-admin token (if available)
        if original_token:  # Regular user token
            self.token = original_token
            
            for endpoint in admin_endpoints:
                method = 'POST' if endpoint in ['/auto-update/trigger-currency-update', 
                                              '/auto-update/sync-products', 
                                              '/auto-update/update-all-prices'] else 'GET'
                
                success, data, status = self.make_request(method, endpoint)
                if not success and status == 403:
                    self.log_test(f"Auth Check - {endpoint} (Non-Admin)", True, "Properly blocked non-admin access")
                else:
                    self.log_test(f"Auth Check - {endpoint} (Non-Admin)", False, f"Should return 403, got {status}")
        
        # Test public endpoints (should work without authentication)
        public_endpoints = [
            '/auto-update/currency-rates',
            '/auto-update/convert-currency'
        ]
        
        self.token = None
        
        for endpoint in public_endpoints:
            if endpoint == '/auto-update/convert-currency':
                test_data = {"amount": 100, "from_currency": "USD", "to_currency": "SAR"}
                success, data, status = self.make_request('POST', endpoint, test_data)
            else:
                success, data, status = self.make_request('GET', endpoint)
            
            if success:
                self.log_test(f"Public Access - {endpoint}", True, "Public endpoint accessible without auth")
            else:
                self.log_test(f"Public Access - {endpoint}", False, f"Public endpoint failed: {status}")
        
        # Restore token
        self.token = original_token
    
    def run_all_tests(self):
        """Run all tests in sequence"""
        print("🚀 Starting Auraa Luxury API Tests...")
        print(f"🔗 Testing API at: {self.api_url}")
        print("=" * 60)
        
        # Basic API tests
        self.test_root_endpoint()
        self.test_initialize_sample_data()
        
        # Authentication tests (need to be early for tokens)
        self.test_user_registration()
        self.test_admin_login()
        self.test_user_profile()
        
        # AUTO-UPDATE API TESTS (Priority for this review)
        print("\n🔄 AUTO-UPDATE API TESTS (NEW FEATURES)")
        self.test_auto_update_status()
        self.test_currency_rates_endpoint()
        self.test_trigger_currency_update()
        self.test_convert_currency_endpoint()
        self.test_sync_products_endpoint()
        self.test_bulk_import_tasks_endpoint()
        self.test_scheduled_task_logs_endpoint()
        self.test_update_all_prices_endpoint()
        self.test_auto_update_authentication()
        
        # INTEGRATION TESTS (Existing)
        print("\n🔧 INTEGRATION TESTS")
        self.test_admin_integrations_get()
        self.test_admin_integrations_post()
        self.test_integrations_permissions()
        self.test_integration_updated_at()
        
        # REGRESSION TESTS
        print("\n🔄 REGRESSION TESTS")
        self.test_regression_categories()
        self.test_regression_products()
        self.test_regression_cart_flow()
        
        # Product tests
        self.test_get_products()
        self.test_get_single_product()
        self.test_product_filtering()
        
        # Cart and order tests
        self.test_cart_operations()
        self.test_order_creation()
        self.test_get_orders()
        
        # ADMIN DASHBOARD TESTS
        print("\n🔐 ADMIN DASHBOARD TESTS")
        self.test_admin_product_crud()
        self.test_admin_dashboard_security()
        
        # Print summary
        print("\n" + "=" * 60)
        print("📊 TEST SUMMARY")
        print("=" * 60)
        print(f"Total Tests: {self.tests_run}")
        print(f"Passed: {self.tests_passed}")
        print(f"Failed: {len(self.failed_tests)}")
        print(f"Success Rate: {(self.tests_passed/self.tests_run*100):.1f}%")
        
        if self.failed_tests:
            print("\n❌ FAILED TESTS:")
            for i, test in enumerate(self.failed_tests, 1):
                print(f"{i}. {test['test']}")
                if test['details']:
                    print(f"   → {test['details']}")
        
        return len(self.failed_tests) == 0

def main():
    """Main test execution"""
    tester = AuraaLuxuryAPITester()
    
    try:
        success = tester.run_all_tests()
        return 0 if success else 1
    except Exception as e:
        print(f"\n💥 Test execution failed: {str(e)}")
        return 1

if __name__ == "__main__":
    sys.exit(main())<|MERGE_RESOLUTION|>--- conflicted
+++ resolved
@@ -11,11 +11,7 @@
 from typing import Dict, Any, Optional
 
 class AuraaLuxuryAPITester:
-<<<<<<< HEAD
-    def __init__(self, base_url="https://gold-dropship.preview.emergentagent.com"):
-=======
-
->>>>>>> 3d4568c7
+
         self.base_url = base_url
         self.api_url = f"{base_url}/api"
         self.token = None
