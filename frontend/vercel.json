{
<<<<<<< HEAD
  "version": 2,
  "framework": "create-react-app",
  "buildCommand": "npm run build",
  "outputDirectory": "build"
}
=======
}
>>>>>>> 7650b096
<|MERGE_RESOLUTION|>--- conflicted
+++ resolved
@@ -1,10 +1,6 @@
 {
-<<<<<<< HEAD
   "version": 2,
   "framework": "create-react-app",
   "buildCommand": "npm run build",
   "outputDirectory": "build"
 }
-=======
-}
->>>>>>> 7650b096
