--- conflicted
+++ resolved
@@ -962,31 +962,4 @@
 -e 
 # Environment files
 *.env
-<<<<<<< HEAD
-*.env.*
--e 
-# Environment files
-*.env
-*.env.*
--e 
-# Environment files
-*.env
-*.env.*
--e 
-# Environment files
-*.env
-*.env.*
--e 
-# Environment files
-*.env
-*.env.*
--e 
-# Environment files
-*.env
-*.env.*
--e 
-# Environment files
-*.env
-=======
->>>>>>> 0568c468
 *.env.*