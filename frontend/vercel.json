--- conflicted
+++ resolved
@@ -10,19 +10,7 @@
     }
   ],
   "env": {
-<<<<<<< HEAD
-    "REACT_APP_BACKEND_URL": "https://auraa-admin.preview.emergentagent.com"
-  },
-  "build": {
-    "env": {
-      "REACT_APP_BACKEND_URL": "https://auraa-admin.preview.emergentagent.com"
-=======
-    "REACT_APP_BACKEND_URL": "https://auraaluxury.preview.emergentagent.com"
-  },
-  "build": {
-    "env": {
-      "REACT_APP_BACKEND_URL": "https://auraaluxury.preview.emergentagent.com"
->>>>>>> 9b7cf310
+
     }
   },
   "git": {
