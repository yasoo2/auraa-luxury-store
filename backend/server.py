from fastapi import FastAPI, APIRouter, HTTPException, Depends, Query, File, UploadFile, Request, Form
from fastapi.responses import JSONResponse, FileResponse, StreamingResponse, Response, RedirectResponse
from fastapi.security import HTTPBearer, HTTPAuthorizationCredentials
from fastapi.staticfiles import StaticFiles
from dotenv import load_dotenv
from starlette.middleware.cors import CORSMiddleware
from motor.motor_asyncio import AsyncIOMotorClient
import os
import logging
import asyncio
from pathlib import Path
from pydantic import BaseModel, Field, EmailStr
from typing import List, Optional, Dict, Any
import uuid
import shutil
import aiofiles
from PIL import Image
import io
from datetime import datetime, timezone, timedelta
import jwt
import bcrypt
from passlib.context import CryptContext
from enum import Enum

ROOT_DIR = Path(__file__).parent
load_dotenv(ROOT_DIR / '.env')

# MongoDB connection
mongo_url = os.environ['MONGO_URL']
client = AsyncIOMotorClient(mongo_url)
db = client[os.environ['DB_NAME']]

# Create the main app
app = FastAPI(title="لورا لاكشري API", version="1.0.0")
<<<<<<< HEAD

# CORS Configuration - Load from environment variable
# This allows easy updates without code changes
cors_origins_env = os.getenv('CORS_ORIGINS', '')
allowed_origins = [origin.strip() for origin in cors_origins_env.split(',') if origin.strip()]

# Fallback to default patterns if env variable is empty
if not allowed_origins:
    # Get app name from environment for dynamic Emergent URLs
    app_name = os.getenv('APP_NAME', 'app')
    
    allowed_origins = [
        "https://auraaluxury.com",
        "https://www.auraaluxury.com",
        "https://api.auraaluxury.com",
        f"https://luxury-ecom-4.preview.emergentagent.com",
        f"https://{app_name}.emergent.host",
        "http://localhost:3000",
        "http://localhost:8001",
    ]

print(f"✅ CORS configured with {len(allowed_origins)} origins")

# Custom CORS Handler for Vercel Preview URLs
from starlette.middleware.base import BaseHTTPMiddleware
from starlette.responses import Response as StarletteResponse

class CustomCORSMiddleware(BaseHTTPMiddleware):
    async def dispatch(self, request, call_next):
        origin = request.headers.get("origin")
        
        # Check if origin matches patterns
        is_allowed = False
        if origin:
            # Exact match
            if origin in allowed_origins:
                is_allowed = True
            # Vercel preview URLs
            elif ".vercel.app" in origin:
                is_allowed = True
            # Development localhost with any port
            elif origin.startswith("http://localhost") or origin.startswith("http://127.0.0.1"):
                is_allowed = True
            # Emergent preview URLs
            elif ".emergentagent.com" in origin or ".emergent.host" in origin:
                is_allowed = True
        
        # Handle preflight
        if request.method == "OPTIONS":
            response = StarletteResponse(status_code=200)
            if is_allowed and origin:
                response.headers["Access-Control-Allow-Origin"] = origin
                response.headers["Access-Control-Allow-Credentials"] = "true"
                response.headers["Access-Control-Allow-Methods"] = "GET, POST, PUT, DELETE, PATCH, OPTIONS"
                response.headers["Access-Control-Allow-Headers"] = "Content-Type, Authorization, Accept, Origin, User-Agent, X-Requested-With"
                response.headers["Access-Control-Expose-Headers"] = "*"
                response.headers["Access-Control-Max-Age"] = "3600"
            return response
        
        # Process request
        try:
            response = await call_next(request)
        except Exception as e:
            logger.error(f"Error processing request: {e}")
            response = StarletteResponse(status_code=500, content=str(e))
        
        # Add CORS headers to response
        if is_allowed and origin:
            response.headers["Access-Control-Allow-Origin"] = origin
            response.headers["Access-Control-Allow-Credentials"] = "true"
            response.headers["Access-Control-Expose-Headers"] = "*"
        
        return response

# Apply custom CORS middleware FIRST
app.add_middleware(CustomCORSMiddleware)

=======
>>>>>>> a6da9c14
api_router = APIRouter(prefix="/api")

# Security
security = HTTPBearer()
# Password hashing is now done directly with bcrypt (see verify_password and get_password_hash functions)
SECRET_KEY = os.environ.get('JWT_SECRET_KEY', 'default-jwt-secret-change-in-production')

# Cloudflare Turnstile Configuration
TURNSTILE_SECRET_KEY = os.environ.get('TURNSTILE_SECRET_KEY')
TURNSTILE_VERIFY_URL = "https://challenges.cloudflare.com/turnstile/v0/siteverify"

# Rate Limiting Configuration
rate_limit_storage = defaultdict(lambda: {"attempts": 0, "reset_time": time.time() + 900})  # 15 minutes
RATE_LIMIT_ATTEMPTS = 5
RATE_LIMIT_WINDOW = 900  # 15 minutes in seconds
ALGORITHM = "HS256"
ACCESS_TOKEN_EXPIRE_MINUTES = 30

# Enums
class OrderStatus(str, Enum):
    pending = "pending"
    processing = "processing"
    shipped = "shipped"
    in_transit = "in_transit"
    delivered = "delivered"
    cancelled = "cancelled"

class CategoryType(str, Enum):
    earrings = "earrings"
    necklaces = "necklaces"
    bracelets = "bracelets"
    rings = "rings"
    watches = "watches"
    sets = "sets"

# Models
class User(BaseModel):
    id: str = Field(default_factory=lambda: str(uuid.uuid4()))
    email: EmailStr
    first_name: str
    last_name: str
    phone: str
    country: Optional[str] = 'SA'  # ISO country code
    address: Optional[Dict[str, Any]] = None
    created_at: datetime = Field(default_factory=lambda: datetime.now(timezone.utc))
    is_admin: bool = False
    is_super_admin: bool = False

class UserCreate(BaseModel):
    email: EmailStr
    password: str
    first_name: str
    last_name: str
    phone: str
    country: Optional[str] = 'SA'  # ISO country code

class UserLogin(BaseModel):
    identifier: str  # Can be email or phone
    password: str

class Product(BaseModel):
    id: str = Field(default_factory=lambda: str(uuid.uuid4()))
    name: str
    description: str
    price: float
    original_price: Optional[float] = None
    discount_percentage: Optional[int] = None
    category: CategoryType
    images: List[str]
    in_stock: bool = True
    stock_quantity: int = 100
    rating: float = 0.0
    reviews_count: int = 0
    external_url: Optional[str] = None  # AliExpress/Amazon link
    created_at: datetime = Field(default_factory=lambda: datetime.now(timezone.utc))

class ProductCreate(BaseModel):
    name: str
    description: str
    price: float
    original_price: Optional[float] = None
    discount_percentage: Optional[int] = None
    category: CategoryType
    images: List[str]
    stock_quantity: int = 100
    external_url: Optional[str] = None

class CartItem(BaseModel):
    product_id: str
    quantity: int
    price: float

class Cart(BaseModel):
    id: str = Field(default_factory=lambda: str(uuid.uuid4()))
    user_id: str
    items: List[CartItem] = []
    total_amount: float = 0.0
    updated_at: datetime = Field(default_factory=lambda: datetime.now(timezone.utc))

class Order(BaseModel):
    id: str = Field(default_factory=lambda: str(uuid.uuid4()))
    user_id: str
    items: List[CartItem]
    total_amount: float
    currency: str = "SAR"
    order_number: Optional[str] = None

    shipping_address: Dict[str, Any]
    payment_method: str
    status: OrderStatus = OrderStatus.pending
    created_at: datetime = Field(default_factory=lambda: datetime.now(timezone.utc))
    tracking_number: Optional[str] = None

class Review(BaseModel):
    id: str = Field(default_factory=lambda: str(uuid.uuid4()))
    user_id: str
    product_id: str
    rating: int  # 1-5
    comment: str
    created_at: datetime = Field(default_factory=lambda: datetime.now(timezone.utc))

class Wishlist(BaseModel):
    id: str = Field(default_factory=lambda: str(uuid.uuid4()))
    user_id: str
    product_ids: List[str] = []
    updated_at: datetime = Field(default_factory=lambda: datetime.now(timezone.utc))

# New: Integration settings model
class IntegrationSettings(BaseModel):
    id: str = Field(default_factory=lambda: str(uuid.uuid4()))
    type: str = "integrations"
    # AliExpress (Dropshipping OAuth)
    aliexpress_app_key: Optional[str] = None
    aliexpress_app_secret: Optional[str] = None
    aliexpress_refresh_token: Optional[str] = None
    # Amazon PA-API groundwork
    amazon_access_key: Optional[str] = None
    amazon_secret_key: Optional[str] = None
    amazon_partner_tag: Optional[str] = None
    amazon_region: Optional[str] = None
    updated_at: datetime = Field(default_factory=lambda: datetime.now(timezone.utc))

# Helper functions
def verify_password(plain_password, hashed_password):
    """Verify password using bcrypt directly"""
    try:
        # Truncate password if longer than 72 bytes
        plain_bytes = plain_password.encode('utf-8')[:72]
        hash_bytes = hashed_password.encode('utf-8')
        return bcrypt.checkpw(plain_bytes, hash_bytes)
    except Exception as e:
        logger.error(f"Password verification error: {e}")
        return False

def get_password_hash(password):
    """Hash password using bcrypt directly"""
    # Truncate password if longer than 72 bytes
    password_bytes = password.encode('utf-8')[:72]
    salt = bcrypt.gensalt()
    hashed = bcrypt.hashpw(password_bytes, salt)
    return hashed.decode('utf-8')

def create_access_token(data: dict):
    to_encode = data.copy()
    expire = datetime.now(timezone.utc) + timedelta(minutes=ACCESS_TOKEN_EXPIRE_MINUTES)
    to_encode.update({"exp": expire})
    encoded_jwt = jwt.encode(to_encode, SECRET_KEY, algorithm=ALGORITHM)
    return encoded_jwt

async def get_current_user(credentials: HTTPAuthorizationCredentials = Depends(security)):
    try:
        payload = jwt.decode(credentials.credentials, SECRET_KEY, algorithms=[ALGORITHM])
        user_id: str = payload.get("sub")
        if user_id is None:
            raise HTTPException(status_code=401, detail="Invalid token")
    except jwt.PyJWTError:
        raise HTTPException(status_code=401, detail="Invalid token")
    
    user = await db.users.find_one({"id": user_id})
    if user is None:
        raise HTTPException(status_code=401, detail="User not found")
    return User(**user)

async def get_admin_user(current_user: User = Depends(get_current_user)):
    if not current_user.is_admin:
        raise HTTPException(status_code=403, detail="Admin access required")
    return current_user

# Routes
@api_router.get("/")
async def root():
    return {"message": "Welcome to لورا لاكشري API"}

# Auth routes
@api_router.post("/auth/register")
async def register(user_data: UserCreate, response: Response):
    # Log incoming data for debugging
    logger.info(f"Registration attempt for email: {user_data.email}")
    
    # Check if user exists
    existing_user = await db.users.find_one({"email": user_data.email})
    if existing_user:
        logger.warning(f"Email already registered: {user_data.email}")
        raise HTTPException(status_code=400, detail="هذا البريد الإلكتروني مسجل مسبقاً. يرجى تسجيل الدخول أو استخدام بريد آخر")
    
    # Create user
    hashed_password = get_password_hash(user_data.password)
    user_dict = user_data.dict()
    del user_dict["password"]
    user_obj = User(**user_dict)
    
    # Store user with hashed password
    user_doc = user_obj.dict()
    user_doc["password"] = hashed_password
    await db.users.insert_one(user_doc)
    
    # Send welcome email
    try:
        email_sent = send_welcome_email(
            user_email=user_obj.email,
            user_name=f"{user_obj.first_name} {user_obj.last_name}"
        )
        if email_sent:
            logger.info(f"Welcome email sent to {user_obj.email}")
        else:
            logger.warning(f"Failed to send welcome email to {user_obj.email}")
    except Exception as e:
        logger.error(f"Error sending welcome email: {e}")
        # Don't fail registration if email fails
    
    # Create access token
    access_token = create_access_token(data={"sub": user_obj.id})
    
    # Set cookie (domain will be auto-detected based on request origin)
    response.set_cookie(
        key="access_token",
        value=access_token,
        httponly=True,
        secure=True,
        samesite="none",
        max_age=1800  # 30 minutes (same as token expiry)
    )
    
    return {"access_token": access_token, "token_type": "bearer", "user": user_obj}

@api_router.post("/auth/login")
async def login(credentials: UserLogin, response: Response):
    logger.info(f"🔐 Login attempt for identifier: {credentials.identifier}")
    logger.info(f"🔐 Password length: {len(credentials.password)}, repr: {repr(credentials.password[:20] if len(credentials.password) > 20 else credentials.password)}")
    
    # First check if super admin
    super_admin = await db.super_admins.find_one({
        "identifier": credentials.identifier,
        "is_active": True
    })
    
    logger.info(f"🔍 Super admin found: {super_admin is not None}")
    
    if super_admin:
        logger.info(f"✅ Super admin authenticated, verifying password...")
        logger.info(f"🔑 Hash in DB (first 30 chars): {super_admin['password_hash'][:30]}")
        # Verify super admin password
        password_valid = verify_password(credentials.password, super_admin["password_hash"])
        logger.info(f"🔑 Password verification result: {password_valid}")
        
        if not password_valid:
            logger.warning(f"❌ Wrong password for super admin: {credentials.identifier}")
            raise HTTPException(
                status_code=401,
                detail="wrong_password"
            )
        
        # Update last login
        await db.super_admins.update_one(
            {"id": super_admin["id"]},
            {"$set": {"last_login": datetime.now(timezone.utc).isoformat()}}
        )
        
        # Find or create corresponding user account
        user = await db.users.find_one({
            "$or": [
                {"email": credentials.identifier},
                {"phone": credentials.identifier}
            ]
        })
        
        if not user:
            # Create user account for super admin
            user_id = str(uuid.uuid4())
            user_doc = {
                "id": user_id,
                "email": super_admin["identifier"] if super_admin["type"] == "email" else "",
                "phone": super_admin["identifier"] if super_admin["type"] == "phone" else "",
                "first_name": "Super",
                "last_name": "Admin",
                "password": super_admin["password_hash"],
                "is_admin": True,
                "is_super_admin": True,
                "email_verified": True,
                "phone_verified": True,
                "created_at": datetime.now(timezone.utc).isoformat()
            }
            await db.users.insert_one(user_doc)
            user = user_doc
        else:
            # Update user to mark as super admin
            await db.users.update_one(
                {"id": user["id"]},
                {"$set": {"is_admin": True, "is_super_admin": True}}
            )
            user["is_super_admin"] = True
        
        # Create access token
        access_token = create_access_token(data={"sub": user["id"], "is_super_admin": True})
        user_obj = User(**{k: v for k, v in user.items() if k != "password"})
        
        # Set cookie (domain will be auto-detected based on request origin)
        response.set_cookie(
            key="access_token",
            value=access_token,
            httponly=True,
            secure=True,
            samesite="none",
            max_age=1800
        )
        
        return {"access_token": access_token, "token_type": "bearer", "user": user_obj}
    
    # Regular user login
    user = await db.users.find_one({
        "$or": [
            {"email": credentials.identifier},
            {"phone": credentials.identifier}
        ]
    })
    
    # Specific error messages
    if not user:
        raise HTTPException(
            status_code=404, 
            detail="account_not_found"  # Frontend will translate
        )
    
    if not verify_password(credentials.password, user["password"]):
        raise HTTPException(
            status_code=401, 
            detail="wrong_password"  # Frontend will translate
        )
    
    access_token = create_access_token(data={"sub": user["id"]})
    user_obj = User(**{k: v for k, v in user.items() if k != "password"})
    
    # Set cookie (domain will be auto-detected based on request origin)
    response.set_cookie(
        key="access_token",
        value=access_token,
        httponly=True,
        secure=True,
        samesite="none",
        max_age=1800  # 30 minutes (same as token expiry)
    )
    
    return {"access_token": access_token, "token_type": "bearer", "user": user_obj}

# OAuth Endpoints
@api_router.get("/auth/oauth/{provider}/url")
async def get_oauth_url(provider: str, redirect_url: str):
    """Get OAuth URL for Google or Facebook"""
    from auth.oauth_service import oauth_service
    
    try:
        oauth_url = oauth_service.get_oauth_url(provider, redirect_url)
        return {"url": oauth_url, "provider": provider}
    except ValueError as e:
        raise HTTPException(status_code=400, detail=str(e))

@api_router.post("/auth/oauth/session")
async def process_oauth_session(
    session_data: dict,
    response: Response
):
    """
    Process OAuth session after user returns from OAuth provider
    Expects: { session_id: string }
    """
    from auth.oauth_service import oauth_service
    
    session_id = session_data.get("session_id")
    if not session_id:
        raise HTTPException(status_code=400, detail="session_id_required")
    
    # Get user data from Emergent Auth
    oauth_data = await oauth_service.get_user_from_session(session_id)
    
    if not oauth_data:
        raise HTTPException(status_code=401, detail="oauth_session_invalid")
    
    # Check if user exists by email
    user = await db.users.find_one({"email": oauth_data["email"]})
    
    if user:
        # Existing user - update last login
        await db.users.update_one(
            {"id": user["id"]},
            {"$set": {"last_login": datetime.now(timezone.utc).isoformat()}}
        )
        
        # Link OAuth account if not already linked
        provider = session_data.get("provider", "google")
        linked_accounts = user.get("linked_accounts", [])
        
        if not any(acc.get("provider") == provider for acc in linked_accounts):
            await db.users.update_one(
                {"id": user["id"]},
                {"$push": {"linked_accounts": {
                    "provider": provider,
                    "provider_id": oauth_data["id"],
                    "email": oauth_data["email"],
                    "name": oauth_data["name"],
                    "picture": oauth_data.get("picture", ""),
                    "linked_at": datetime.now(timezone.utc).isoformat()
                }}}
            )
    else:
        # New user - create account
        new_user_id = str(uuid.uuid4())
        
        # Extract name parts
        name_parts = oauth_data.get("name", "User").split(" ", 1)
        first_name = name_parts[0]
        last_name = name_parts[1] if len(name_parts) > 1 else ""
        
        user_doc = {
            "id": new_user_id,
            "email": oauth_data["email"],
            "first_name": first_name,
            "last_name": last_name,
            "phone": "",  # Will be added later if needed
            "password": "",  # OAuth users don't need password
            "is_admin": False,
            "email_verified": True,  # OAuth emails are pre-verified
            "phone_verified": False,
            "created_at": datetime.now(timezone.utc).isoformat(),
            "updated_at": datetime.now(timezone.utc).isoformat(),
            "last_login": datetime.now(timezone.utc).isoformat(),
            "linked_accounts": [{
                "provider": session_data.get("provider", "google"),
                "provider_id": oauth_data["id"],
                "email": oauth_data["email"],
                "name": oauth_data["name"],
                "picture": oauth_data.get("picture", ""),
                "linked_at": datetime.now(timezone.utc).isoformat()
            }]
        }
        
        await db.users.insert_one(user_doc)
        user = user_doc
    
    # Create access token
    access_token = create_access_token(data={"sub": user["id"]})
    user_obj = User(**{k: v for k, v in user.items() if k != "password"})
    
    # Set cookie (domain will be auto-detected based on request origin)
    response.set_cookie(
        key="access_token",
        value=access_token,
        httponly=True,
        secure=True,
        samesite="none",
        max_age=1800
    )
    
    return {
        "access_token": access_token,
        "token_type": "bearer",
        "user": user_obj,
        "needs_phone": not user.get("phone")  # Indicate if phone is needed
    }

# Delete Account Endpoint
@api_router.delete("/auth/delete-account")
async def delete_account(current_user: dict = Depends(get_current_user)):
    """Delete user account and all associated data"""
    user_id = current_user["id"]
    
    try:
        # Delete user data
        await db.users.delete_one({"id": user_id})
        await db.cart.delete_many({"user_id": user_id})
        await db.orders.delete_many({"user_id": user_id})
        await db.wishlist.delete_many({"user_id": user_id})
        
        return {"message": "account_deleted"}
    except Exception as e:
        logger.error(f"Error deleting account: {e}")
        raise HTTPException(status_code=500, detail="delete_failed")

@api_router.post("/auth/forgot-password")
async def forgot_password(email_data: dict):
    """
    Send password reset email
    Expects: {"email": "user@example.com"}
    """
    email = email_data.get("email")
    if not email:
        raise HTTPException(status_code=400, detail="Email is required")
    
    # Find user
    user = await db.users.find_one({"email": email})
    if not user:
        # Return success even if user not found (security best practice)
        return {"message": "If the email exists, a reset link has been sent"}
    
    # Generate reset token (valid for 1 hour)
    reset_token = str(uuid.uuid4())
    expires_at = datetime.now(timezone.utc) + timedelta(hours=1)
    
    # Store reset token in database
    await db.password_resets.insert_one({
        "user_id": user["id"],
        "token": reset_token,
        "expires_at": expires_at,
        "used": False,
        "created_at": datetime.now(timezone.utc)
    })
    
    # Send password reset email
    try:
        from services.email_service import send_password_reset_email
        email_sent = send_password_reset_email(
            to_email=user["email"],
            customer_name=f"{user['first_name']} {user['last_name']}",
            reset_token=reset_token
        )
        if email_sent:
            logger.info(f"Password reset email sent to {user['email']}")
        else:
            logger.warning(f"Failed to send password reset email to {user['email']}")
    except Exception as e:
        logger.error(f"Error sending password reset email: {e}")
    
    return {"message": "If the email exists, a reset link has been sent"}

@api_router.post("/auth/reset-password")
async def reset_password(reset_data: dict):
    """
    Reset password using token
    Expects: {"token": "...", "new_password": "..."}
    """
    token = reset_data.get("token")
    new_password = reset_data.get("new_password")
    
    if not token or not new_password:
        raise HTTPException(status_code=400, detail="Token and new password are required")
    
    # Validate password strength
    if len(new_password) < 6:
        raise HTTPException(status_code=400, detail="Password must be at least 6 characters")
    
    # Find reset token
    reset_record = await db.password_resets.find_one({
        "token": token,
        "used": False
    })
    
    if not reset_record:
        raise HTTPException(status_code=400, detail="Invalid or expired reset token")
    
    # Check if token expired
    if reset_record["expires_at"] < datetime.now(timezone.utc):
        raise HTTPException(status_code=400, detail="Reset token has expired")
    
    # Hash new password
    hashed_password = get_password_hash(new_password)
    
    # Update user password
    result = await db.users.update_one(
        {"id": reset_record["user_id"]},
        {"$set": {"password": hashed_password}}
    )
    
    if result.modified_count == 0:
        raise HTTPException(status_code=404, detail="User not found")
    
    # Mark token as used
    await db.password_resets.update_one(
        {"token": token},
        {"$set": {"used": True, "used_at": datetime.now(timezone.utc)}}
    )
    
    logger.info(f"Password reset successful for user {reset_record['user_id']}")
    return {"message": "Password reset successful"}

@api_router.get("/auth/me", response_model=User)
async def get_current_user_info(current_user: User = Depends(get_current_user)):
    return current_user

@api_router.put("/auth/profile")
async def update_user_profile(
    profile_data: Dict[str, Any],
    current_user: User = Depends(get_current_user)
):
    """Update user profile information"""
    try:
        # Fields that can be updated
        allowed_fields = ['first_name', 'last_name', 'phone', 'address']
        
        update_data = {}
        for field in allowed_fields:
            if field in profile_data:
                update_data[field] = profile_data[field]
        
        if not update_data:
            raise HTTPException(status_code=400, detail="No valid fields to update")
        
        # Update user in database
        result = await db.users.update_one(
            {"id": current_user.id},
            {"$set": update_data}
        )
        
        if result.modified_count == 0:
            raise HTTPException(status_code=404, detail="User not found")
        
        # Get updated user
        updated_user = await db.users.find_one({"id": current_user.id})
        return {"success": True, "user": User(**updated_user)}
        
    except HTTPException:
        raise
    except Exception as e:
        logger.error(f"Error updating profile: {e}")
        raise HTTPException(status_code=500, detail="Failed to update profile")

# ======================================
# Contact Form API
# ======================================

@api_router.post("/contact")
async def submit_contact_form(contact_data: dict):
    """
    Submit contact form
    Expects: {"name": "...", "email": "...", "message": "...", "phone": "..." (optional)}
    """
    name = contact_data.get("name")
    email = contact_data.get("email")
    message = contact_data.get("message")
    phone = contact_data.get("phone")
    
    # Validate required fields
    if not name or not email or not message:
        raise HTTPException(status_code=400, detail="Name, email, and message are required")
    
    # Basic email validation
    if "@" not in email:
        raise HTTPException(status_code=400, detail="Invalid email address")
    
    # Store in database for records
    contact_record = {
        "id": str(uuid.uuid4()),
        "name": name,
        "email": email,
        "message": message,
        "phone": phone,
        "created_at": datetime.now(timezone.utc),
        "status": "new"
    }
    await db.contact_submissions.insert_one(contact_record)
    
    # Send notification email to admin
    try:
        from services.email_service import send_contact_notification, send_email
        
        # Send to admin
        admin_sent = send_contact_notification(
            customer_name=name,
            customer_email=email,
            message=message,
            subject_line=f"Contact from {name}"
        )
        
        if admin_sent:
            logger.info(f"Contact form notification sent to admin from {email}")
        
        # Send auto-reply to customer
        auto_reply_html = f"""
        <!DOCTYPE html>
        <html>
        <head>
            <meta charset="UTF-8">
        </head>
        <body style="margin: 0; padding: 0; font-family: Arial, sans-serif; background-color: #f5f5f5;">
            <div style="max-width: 600px; margin: 20px auto; background-color: #ffffff; border-radius: 10px; overflow: hidden; box-shadow: 0 2px 10px rgba(0,0,0,0.1);">
                <!-- Header -->
                <div style="background: linear-gradient(135deg, #D97706 0%, #F59E0B 100%); padding: 30px; text-align: center;">
                    <h1 style="margin: 0; color: #ffffff; font-size: 28px; font-weight: bold;">Thank You for Contacting Us!</h1>
                </div>
                
                <!-- Content -->
                <div style="padding: 40px 30px;">
                    <p style="color: #4B5563; line-height: 1.6; margin: 0 0 20px 0;">
                        Dear {name},
                    </p>
                    
                    <p style="color: #4B5563; line-height: 1.6; margin: 0 0 20px 0;">
                        Thank you for reaching out to Auraa Luxury. We have received your message and our team will get back to you within 24 hours.
                    </p>
                    
                    <div style="background-color: #F9FAFB; border-radius: 8px; padding: 20px; margin: 20px 0;">
                        <h3 style="margin: 0 0 10px 0; color: #1F2937; font-size: 16px;">Your Message:</h3>
                        <p style="margin: 0; color: #6B7280; line-height: 1.6; white-space: pre-wrap;">{message}</p>
                    </div>
                    
                    <p style="color: #4B5563; line-height: 1.6; margin: 20px 0;">
                        In the meantime, feel free to explore our collection of premium accessories.
                    </p>
                    
                    <!-- CTA Button -->
                    <div style="text-align: center; margin: 30px 0;">
                        <a href="https://auraaluxury.com/products?utm_source=email&utm_medium=autoreply&utm_campaign=contact" 
                           style="display: inline-block; background-color: #D97706; color: #ffffff; padding: 14px 40px; text-decoration: none; border-radius: 6px; font-weight: 600; font-size: 16px;">
                            Browse Products
                        </a>
                    </div>
                    
                    <p style="color: #6B7280; font-size: 14px; line-height: 1.6; margin: 0;">
                        Best regards,<br>
                        <strong>Auraa Luxury Team</strong><br>
                        <a href="mailto:info@auraaluxury.com" style="color: #D97706; text-decoration: none;">info@auraaluxury.com</a>
                    </p>
                </div>
                
                <!-- Footer -->
                <div style="background-color: #F3F4F6; padding: 20px 30px; text-align: center;">
                    <p style="margin: 0 0 10px 0; color: #6B7280; font-size: 14px;">
                        © 2025 Auraa Luxury. All rights reserved.
                    </p>
                    <p style="margin: 0; color: #9CA3AF; font-size: 12px;">
                        Premium Accessories | Saudi Arabia
                    </p>
                </div>
            </div>
        </body>
        </html>
        """
        
        customer_sent = send_email(
            to_email=email,
            subject="Thank You for Contacting Auraa Luxury",
            html_content=auto_reply_html,
            to_name=name
        )
        
        if customer_sent:
            logger.info(f"Auto-reply sent to {email}")
            
    except Exception as e:
        logger.error(f"Error sending contact form emails: {e}")
        # Don't fail the request if email fails
    
    return {"message": "Thank you for your message. We'll get back to you soon!"}

# ======================================
# Products API
# ======================================
@api_router.get("/products", response_model=List[Product])
async def get_products(
    category: Optional[CategoryType] = None,
    min_price: Optional[float] = None,
    max_price: Optional[float] = None,
    search: Optional[str] = None,
    skip: int = 0,
    limit: int = 20,
    language: Optional[str] = Query(None, description="Preferred language (ar|en|tr|...)")
):
    query = {}
    
    if category:
        query["category"] = category
    if min_price is not None:
        query["price"] = {"$gte": min_price}
    if max_price is not None:
        if "price" in query:
            query["price"]["$lte"] = max_price
        else:
            query["price"] = {"$lte": max_price}
    if search:
        # Search on all localized fields
        query["$or"] = [
            {"name": {"$regex": search, "$options": "i"}},
            {"description": {"$regex": search, "$options": "i"}},
            {"name_en": {"$regex": search, "$options": "i"}},
            {"name_ar": {"$regex": search, "$options": "i"}},
            {"description_en": {"$regex": search, "$options": "i"}},
            {"description_ar": {"$regex": search, "$options": "i"}}
        ]
    
    products = await db.products.find(query).skip(skip).limit(limit).to_list(length=None)

    # Localize name/description at server side if language provided
    if language:
        for p in products:
            # Arabic
            if language.startswith('ar'):
                p['name'] = p.get('name_ar') or p.get('name') or p.get('name_en')
                p['description'] = p.get('description_ar') or p.get('description') or p.get('description_en')
            # English
            elif language.startswith('en'):
                p['name'] = p.get('name_en') or p.get('name') or p.get('name_ar')
                p['description'] = p.get('description_en') or p.get('description') or p.get('description_ar')
            # Other languages fallback to English then default
            else:
                p['name'] = p.get('name_en') or p.get('name') or p.get('name_ar')
                p['description'] = p.get('description_en') or p.get('description') or p.get('description_ar')
    
    # Filter out corrupted products that don't match the schema
    valid_products = []
    for product in products:
        try:
            valid_product = Product(**product)
            valid_products.append(valid_product)
        except Exception as e:
            logger.warning(f"Skipping corrupted product: {product.get('_id', 'unknown')} - Error: {str(e)}")
            continue
    
    return valid_products

@api_router.get("/products/{product_id}", response_model=Product)
async def get_product(product_id: str, language: Optional[str] = Query(None)):
    product = await db.products.find_one({"id": product_id})
    if not product:
        raise HTTPException(status_code=404, detail="Product not found")
    
    # Localize name/description at server side if language provided
    if language:
        if language.startswith('ar'):
            product['name'] = product.get('name_ar') or product.get('name') or product.get('name_en')
            product['description'] = product.get('description_ar') or product.get('description') or product.get('description_en')
        elif language.startswith('en'):
            product['name'] = product.get('name_en') or product.get('name') or product.get('name_ar')
            product['description'] = product.get('description_en') or product.get('description') or product.get('description_ar')
        else:
            product['name'] = product.get('name_en') or product.get('name') or product.get('name_ar')
            product['description'] = product.get('description_en') or product.get('description') or product.get('description_ar')
    
    try:
        return Product(**product)
    except Exception as e:
        logger.error(f"Corrupted product data for ID {product_id}: {str(e)}")
        raise HTTPException(status_code=500, detail="Product data is corrupted")

@api_router.post("/products", response_model=Product)
async def create_product(product_data: ProductCreate, admin: User = Depends(get_admin_user)):
    product = Product(**product_data.dict())
    await db.products.insert_one(product.dict())
    return product

@api_router.put("/products/{product_id}", response_model=Product)
async def update_product(
    product_id: str,
    product_data: ProductCreate,
    admin: User = Depends(get_admin_user)
):
    result = await db.products.update_one(
        {"id": product_id},
        {"$set": product_data.dict(exclude_unset=True)}
    )
    if result.modified_count == 0:
        raise HTTPException(status_code=404, detail="Product not found")
    
    product = await db.products.find_one({"id": product_id})
    return Product(**product)

@api_router.delete("/products/{product_id}")
async def delete_product(product_id: str, admin: User = Depends(get_admin_user)):
    result = await db.products.delete_one({"id": product_id})
    if result.deleted_count == 0:
        raise HTTPException(status_code=404, detail="Product not found")
    return {"message": "Product deleted successfully"}

# Cart routes
@api_router.get("/cart", response_model=Cart)
async def get_cart(current_user: User = Depends(get_current_user)):
    cart = await db.carts.find_one({"user_id": current_user.id})
    if not cart:
        cart = Cart(user_id=current_user.id)
        await db.carts.insert_one(cart.dict())
        return cart
    return Cart(**cart)

@api_router.post("/cart/add")
async def add_to_cart(
    product_id: str,
    quantity: int = 1,
    current_user: User = Depends(get_current_user)
):
    # Get product
    product = await db.products.find_one({"id": product_id})
    if not product:
        raise HTTPException(status_code=404, detail="Product not found")
    
    # Get or create cart
    cart = await db.carts.find_one({"user_id": current_user.id})
    if not cart:
        cart = Cart(user_id=current_user.id).dict()
        await db.carts.insert_one(cart)
    
    # Add item to cart
    cart_items = cart.get("items", [])
    existing_item = next((item for item in cart_items if item["product_id"] == product_id), None)
    
    if existing_item:
        existing_item["quantity"] += quantity
    else:
        cart_items.append({

            "product_id": product_id,
            "quantity": quantity,
            "price": product["price"]
        })
    
    # Calculate total
    total = sum(item["quantity"] * item["price"] for item in cart_items)
    
    await db.carts.update_one(
        {"user_id": current_user.id},
        {
            "$set": {
                "items": cart_items,
                "total_amount": total,
                "updated_at": datetime.now(timezone.utc)
            }
        }
    )
    
    return {"message": "Item added to cart"}

@api_router.delete("/cart/remove/{product_id}")
async def remove_from_cart(product_id: str, current_user: User = Depends(get_current_user)):
    cart = await db.carts.find_one({"user_id": current_user.id})
    if not cart:
        raise HTTPException(status_code=404, detail="Cart not found")
    
    cart_items = [item for item in cart.get("items", []) if item["product_id"] != product_id]
    total = sum(item["quantity"] * item["price"] for item in cart_items)
    
    await db.carts.update_one(
        {"user_id": current_user.id},
        {
            "$set": {
                "items": cart_items,
                "total_amount": total,
                "updated_at": datetime.now(timezone.utc)
            }
        }
    )
    
    return {"message": "Item removed from cart"}

class ShippingItem(BaseModel):
    product_id: str
    quantity: int = 1

class ShippingEstimateRequest(BaseModel):
    country_code: str
    items: List[ShippingItem]
    preferred: str = "fastest"  # or "cheapest"
    currency: Optional[str] = "SAR"

class OrderCreate(BaseModel):
    shipping_address: Dict[str, Any]
    payment_method: str

# Orders routes
@api_router.post("/orders")
async def create_order(
    order_data: OrderCreate,
    current_user: User = Depends(get_current_user)
):
    # Get cart
    cart = await db.carts.find_one({"user_id": current_user.id})
    if not cart or not cart.get("items"):
        raise HTTPException(status_code=400, detail="Cart is empty")
    
    # Create order
    order = Order(
        user_id=current_user.id,
        items=cart["items"],
        total_amount=cart["total_amount"],
        currency="SAR",
        order_number=f"AUR-{datetime.now(timezone.utc).strftime('%Y%m%d')}-{str(uuid.uuid4())[:8].upper()}",
        tracking_number=f"TRK-{str(uuid.uuid4())[:10].upper()}",

        shipping_address=order_data.shipping_address,
        payment_method=order_data.payment_method
    )
    
    await db.orders.insert_one(order.dict())
    
    # Track purchase in Google Analytics 4 (backend confirmation)
    try:
        ga4_items = []
        for item in cart["items"]:
            ga4_items.append({
                "item_id": item.get("product_id") or item.get("id"),
                "item_name": item.get("product_name") or item.get("name", "Unknown Product"),
                "price": item.get("price", 0),
                "quantity": item.get("quantity", 1)
            })
        
        # Send purchase event to GA4
        await ga4_track_purchase(
            user_id=current_user.id,
            order_id=order.order_number,
            currency=order.currency,
            value=order.total_amount,
            items=ga4_items,
            shipping=15.0,  # Fixed shipping cost
            tax=0.0,
            country=order_data.shipping_address.get("country", "SA")
        )
        logger.info(f"GA4 purchase tracked for order {order.order_number}")
    except Exception as e:
        logger.error(f"Failed to track GA4 purchase: {e}")
        # Don't fail order creation if GA4 tracking fails
    
    # Send order confirmation email
    try:
        email_sent = send_order_confirmation_email(
            user_email=current_user.email,
            user_name=f"{current_user.first_name} {current_user.last_name}",
            order_id=order.order_number,
            total_amount=order.total_amount
        )
        if email_sent:
            logger.info(f"Order confirmation email sent for {order.order_number}")
        else:
            logger.warning(f"Failed to send order confirmation email for {order.order_number}")
    except Exception as e:
        logger.error(f"Error sending order confirmation email: {e}")
        # Don't fail order creation if email fails
    
    # Clear cart
    await db.carts.update_one(
        {"user_id": current_user.id},
        {"$set": {"items": [], "total_amount": 0.0}}
    )
    
    return order

@api_router.get("/orders", response_model=List[Order])
async def get_orders(current_user: User = Depends(get_current_user)):
    orders = await db.orders.find({"user_id": current_user.id}).sort("created_at", -1).to_list(length=None)
    return [Order(**order) for order in orders]


@api_router.get("/orders/my-orders")
async def get_my_orders(current_user: User = Depends(get_current_user)):
    orders = await db.orders.find({"user_id": current_user.id}).sort("created_at", -1).to_list(length=None)
    # map to public shape
    result = []
    for o in orders:
        result.append({
            "id": o.get("id"),
            "order_number": o.get("order_number"),
            "tracking_number": o.get("tracking_number"),
            "status": o.get("status", "pending"),
            "created_at": o.get("created_at"),
            "total_amount": o.get("total_amount", 0.0),
            "currency": o.get("currency", "SAR"),
            "shipping_address": o.get("shipping_address", {})
        })
    return {"orders": result}

@api_router.get("/orders/track/{search_param}")
async def track_order(search_param: str):
    # allow search by tracking_number, order_number, or id
    order = await db.orders.find_one({"tracking_number": search_param})
    if not order:
        order = await db.orders.find_one({"order_number": search_param})
    if not order:
        order = await db.orders.find_one({"id": search_param})
    if not order:
        raise HTTPException(status_code=404, detail="Order not found")

    # Build a simple internal tracking timeline suitable for dropshipping
    created_at = order.get("created_at", datetime.now(timezone.utc))
    events = [
        {
            "status": "pending",
            "description": "Order received",
            "location": "Warehouse",
            "timestamp": created_at
        },
        {
            "status": "processing",
            "description": "Preparing your items",
            "location": "Fulfillment Center",
            "timestamp": created_at + timedelta(hours=12)
        }
    ]
    if order.get("status") in ["shipped", "in_transit", "delivered"]:
        events.append({
            "status": "shipped",
            "description": "Shipped from supplier",
            "location": "Origin Facility",
            "timestamp": created_at + timedelta(days=1)
        })
    if order.get("status") in ["in_transit", "delivered"]:
        events.append({
            "status": "in_transit",
            "description": "In transit to destination",
            "location": "On the way",
            "timestamp": created_at + timedelta(days=3)
        })
    if order.get("status") == "delivered":
        events.append({
            "status": "delivered",
            "description": "Delivered to customer",
            "location": order.get("shipping_address", {}).get("city", "Destination"),
            "timestamp": created_at + timedelta(days=7)
        })

    response = {
        "order_number": order.get("order_number"),
        "tracking_number": order.get("tracking_number"),
        "status": order.get("status", "pending"),
        "created_at": order.get("created_at"),
        "total_amount": order.get("total_amount", 0.0),
        "currency": order.get("currency", "SAR"),
        "shipping_address": order.get("shipping_address", {}),
        "tracking_events": events
    }
    return response

# External Products (Simulated API integration)
@api_router.get("/external-products")
async def get_external_products(
    store: Optional[str] = None,
    category: Optional[str] = None,
    limit: int = 20
):
    """Simulated external products from AliExpress and Amazon"""
    mock_products = [
        {
            "id": "ali_001",
            "name": "Gold Plated Pearl Earrings Set", 
            "name_ar": "طقم أقراط لؤلؤية مطلية بالذهب",
            "price": 25.99,
            "original_price": 45.99,
            "rating": 4.7,
            "reviews": 1523,
            "source": "aliexpress",
            "category": "earrings",
            "image": "https://images.unsplash.com/photo-1635767798638-3e25273a8236?w=400",
            "external_url": "https://aliexpress.com/item/example",
            "free_shipping": True,
            "delivery_time": "7-15 days"
        },
        {
            "id": "amazon_001",
            "name": "Sterling Silver Chain Necklace",
            "name_ar": "قلادة فضية استرلينية أنيقة", 
            "price": 89.99,
            "original_price": 129.99,
            "rating": 4.8,
            "reviews": 892,
            "source": "amazon",
            "category": "necklaces",
            "image": "https://images.unsplash.com/photo-1515562141207-7a88fb7ce338?w=400",
            "external_url": "https://amazon.com/dp/example",
            "free_shipping": True,
            "delivery_time": "2-5 days"
        }
    ]
    
    # Filter by store if specified
    if store:
        mock_products = [p for p in mock_products if p["source"] == store]
    
    # Filter by category if specified  
    if category:
        mock_products = [p for p in mock_products if p["category"] == category]
    
    return mock_products[:limit]

# Categories route
@api_router.get("/categories")
async def get_categories():
    return [
        {"id": "earrings", "name": "أقراط", "name_en": "Earrings", "icon": "💎"},
        {"id": "necklaces", "name": "قلادات", "name_en": "Necklaces", "icon": "📿"},
        {"id": "bracelets", "name": "أساور", "name_en": "Bracelets", "icon": "⭕"},
        {"id": "rings", "name": "خواتم", "name_en": "Rings", "icon": "💍"},
        {"id": "watches", "name": "ساعات", "name_en": "Watches", "icon": "⌚"},
        {"id": "sets", "name": "أطقم", "name_en": "Sets", "icon": "✨"}
    ]

# Admin: Integration settings routes (no external calls yet)

def _mask_secret(value: Optional[str]) -> Optional[str]:
    if not value:
        return None
    if len(value) <= 6:
        return "***"
    return value[:3] + "***" + value[-3:]

@api_router.get("/admin/integrations", response_model=IntegrationSettings)
async def get_integration_settings(current_user: User = Depends(get_current_user)):
    if not current_user.is_admin:
        raise HTTPException(status_code=403, detail="Admin access required")
    doc = await db.settings.find_one({"type": "integrations"})
    if not doc:
        settings = IntegrationSettings()
        await db.settings.insert_one(settings.dict())
        return settings
    # Mask secrets in response
    masked = {**doc}
    masked["aliexpress_app_secret"] = _mask_secret(doc.get("aliexpress_app_secret"))
    masked["aliexpress_refresh_token"] = _mask_secret(doc.get("aliexpress_refresh_token"))
    masked["amazon_secret_key"] = _mask_secret(doc.get("amazon_secret_key"))
    return IntegrationSettings(**masked)

class IntegrationSettingsUpdate(BaseModel):
    aliexpress_app_key: Optional[str] = None
    aliexpress_app_secret: Optional[str] = None
    aliexpress_refresh_token: Optional[str] = None
    amazon_access_key: Optional[str] = None
    amazon_secret_key: Optional[str] = None
    amazon_partner_tag: Optional[str] = None
    amazon_region: Optional[str] = None

@api_router.post("/admin/integrations", response_model=IntegrationSettings)
async def upsert_integration_settings(payload: IntegrationSettingsUpdate, current_user: User = Depends(get_current_user)):
    if not current_user.is_admin:
        raise HTTPException(status_code=403, detail="Admin access required")
    existing = await db.settings.find_one({"type": "integrations"})
    if not existing:
        settings = IntegrationSettings(**payload.dict(exclude_unset=True))
        await db.settings.insert_one(settings.dict())
        return settings
    updates = payload.dict(exclude_unset=True)
    updates["updated_at"] = datetime.now(timezone.utc)
    await db.settings.update_one({"id": existing["id"]}, {"$set": updates})
    updated = await db.settings.find_one({"id": existing["id"]})
    return IntegrationSettings(**updated)

# Initialize admin user and sample data
@api_router.post("/init-data")
async def initialize_sample_data():
    return {"message": "Disabled seeding in production"}

# Disabled legacy initializer kept for reference below
# @api_router.post("/init-data")
# async def initialize_sample_data():
    # Create admin user if doesn't exist
    admin_user = await db.users.find_one({"email": "admin@auraa.com"})
    if not admin_user:
        admin_data = {
            "email": "admin@auraa.com",
            "first_name": "Admin",
            "last_name": "لاكشري",
            "phone": "+966501234567",
            "password": get_password_hash("admin123"),
            "is_admin": True
        }
        admin_obj = User(**{k: v for k, v in admin_data.items() if k != "password"})
        admin_doc = admin_obj.dict()
        admin_doc["password"] = admin_data["password"]
        await db.users.insert_one(admin_doc)
    
    # Check if products already exist
    existing_products = await db.products.find_one({})
    if existing_products:
        return {"message": "Sample data already exists"}
    
    sample_products = [
        {
            "name": "قلادة ذهبية فاخرة",
            "description": "قلادة ذهبية أنيقة مع تصميم فريد، مثالية للمناسبات الخاصة",
            "price": 299.99,
            "original_price": 399.99,
            "discount_percentage": 25,
            "category": "necklaces",
            "images": [
                "https://images.unsplash.com/photo-1515562141207-7a88fb7ce338?crop=entropy&amp;cs=srgb&amp;fm=jpg&amp;ixid=M3w3NDQ2NDJ8MHwxfHNlYXJjaHwxfHxsdXh1cnklMjBqZXdlbHJ5fGVufDB8fHx8MTc1OTQxOTg4M3ww&amp;ixlib=rb-4.1.0&amp;q=85"
            ],
            "rating": 4.8,
            "reviews_count": 124
        },
        {
            "name": "أقراط لؤلؤية كلاسيكية",
            "description": "أقراط لؤلؤية رائعة بتصميم كلاسيكي خالد",
            "price": 149.99,
            "original_price": 199.99,
            "discount_percentage": 25,
            "category": "earrings",
            "images": [
                "https://images.unsplash.com/photo-1636619608432-77941d282b32?crop=entropy&amp;cs=srgb&amp;fm=jpg&amp;ixid=M3w3NDQ2Mzl8MHwxfHNlYXJjaHwxfHxsdXh1cnklMjBhY2Nlc3Nvcmllc3xlbnwwfHx8fDE3NTk0MTk4ODl8MA&amp;ixlib=rb-4.1.0&amp;q=85"
            ],
            "rating": 4.9,
            "reviews_count": 89
        },
        {
            "name": "خاتم ألماس أزرق فاخر",
            "description": "خاتم مرصع بحجر كريم أزرق مع إطار ذهبي",
            "price": 599.99,
            "original_price": 799.99,
            "discount_percentage": 25,
            "category": "rings",
            "images": [
                "https://images.unsplash.com/photo-1606623546924-a4f3ae5ea3e8?crop=entropy&amp;cs=srgb&amp;fm=jpg&amp;ixid=M3w3NDQ2NDJ8MHwxfHNlYXJjaHwzfHxsdXh1cnklMjBqZXdlbHJ5fGVufDB8fHx8MTc1OTQxOTg4M3ww&amp;ixlib=rb-4.1.0&amp;q=85"
            ],
            "rating": 5.0,
            "reviews_count": 67
        },
        {
            "name": "سوار ذهبي متعدد الطبقات",
            "description": "مجموعة أساور ذهبية أنيقة مع تصميمات متنوعة",
            "price": 249.99,
            "original_price": 329.99,
            "discount_percentage": 24,
            "category": "bracelets",
            "images": [
                "https://images.unsplash.com/photo-1586878340506-af074f2ee999?crop=entropy&amp;cs=srgb&amp;fm=jpg&amp;ixid=M3w3NDQ2Mzl8MHwxfHNlYXJjaHw0fHxsdXh1cnklMjBhY2Nlc3Nvcmllc3xlbnwwfHx8fDE3NTk0MTk4ODl8MA&amp;ixlib=rb-4.1.0&amp;q=85"
            ],
            "rating": 4.7,
            "reviews_count": 156
        },
        {
            "name": "ساعة ذهبية فاخرة",
            "description": "ساعة يد ذهبية مع تصميم كلاسيكي وحركة سويسرية",
            "price": 899.99,
            "original_price": 1199.99,
            "discount_percentage": 25,
            "category": "watches",
            "images": [
                "https://images.unsplash.com/photo-1758297679778-d308606a3f51?crop=entropy&amp;cs=srgb&amp;fm=jpg&amp;ixid=M3w3NDQ2Mzl8MHwxfHNlYXJjaHwzfHxsdXh1cnklMjBhY2Nlc3Nvcmllc3xlbnwwfHx8fDE3NTk0MTk4ODl8MA&amp;ixlib=rb-4.1.0&amp;q=85"
            ],
            "rating": 4.9,
            "reviews_count": 234
        },
        {
            "name": "طقم مجوهرات ذهبي كامل",
            "description": "طقم كامل من المجوهرات الذهبية يشمل قلادة وأقراط وسوار",
            "price": 799.99,
            "original_price": 1099.99,
            "discount_percentage": 27,
            "category": "sets",
            "images": [
                "https://images.pexels.com/photos/34047369/pexels-photo-34047369.jpeg"
            ],
            "rating": 4.8,
            "reviews_count": 98
        }
    ]
    
    products = [Product(**product_data) for product_data in sample_products]
    await db.products.insert_many([product.dict() for product in products])
    
    return {"message": f"Initialized {len(products)} sample products"}

@api_router.post("/initialize-admin")
async def initialize_admin():
    """Initialize default admin user for deployment"""
    try:
        # Check if admin already exists
        existing_admin = await db.users.find_one({"email": "admin@auraa.com"})
        
        if existing_admin:
            return {"message": "Admin user already exists", "admin_exists": True}
        
        # Create admin user
        hashed_password = pwd_context.hash("admin123")
        
        admin_data = {
            "_id": str(uuid.uuid4()),
            "email": "admin@auraa.com",
            "first_name": "Admin",
            "last_name": "لاكشري",
            "phone": "+966501234567",
            "hashed_password": hashed_password,
            "is_admin": True,
            "address": None,
            "created_at": datetime.now(timezone.utc)
        }
        
        # Insert admin user
        await db.users.insert_one(admin_data)
        
        logger.info("Default admin user created successfully")
        
        return {
            "message": "Admin user created successfully",
            "admin_email": "admin@auraa.com",
            "admin_created": True
        }
        
    except Exception as e:
        logger.error(f"Error creating admin user: {str(e)}")
        raise HTTPException(status_code=500, detail=f"Error creating admin user: {str(e)}")

@api_router.post("/setup-deployment")
async def setup_deployment():
    """Complete setup for deployment with admin user and sample data"""
    try:
        setup_results = {}
        
        # 1. Create admin user
        try:
            existing_admin = await db.users.find_one({"email": "admin@auraa.com"})
            
            if not existing_admin:
                hashed_password = pwd_context.hash("admin123")
                
                admin_data = {
                    "_id": str(uuid.uuid4()),
                    "email": "admin@auraa.com",
                    "first_name": "Admin",
                    "last_name": "Luxury",
                    "phone": "+966501234567",
                    "hashed_password": hashed_password,
                    "is_admin": True,
                    "address": None,
                    "created_at": datetime.now(timezone.utc)
                }
                
                await db.users.insert_one(admin_data)
                setup_results["admin_created"] = True
                logger.info("Admin user created during deployment setup")
            else:
                setup_results["admin_exists"] = True
                logger.info("Admin user already exists")
                
        except Exception as e:
            setup_results["admin_error"] = str(e)
        
        # 2. Initialize sample products
        try:
            product_count = await db.products.count_documents({})
            
            if product_count == 0:
                # Use the existing initialize_sample_data logic
                result = await initialize_sample_data()
                setup_results["products_created"] = True
                setup_results["product_message"] = result["message"]
            else:
                setup_results["products_exist"] = True
                setup_results["existing_product_count"] = product_count
                
        except Exception as e:
            setup_results["products_error"] = str(e)
        
        # 3. Initialize exchange rates if available
        try:
            if currency_service:
                await currency_service.update_exchange_rates()
                setup_results["currency_rates_updated"] = True
        except Exception as e:
            setup_results["currency_error"] = str(e)
        
        return {
            "message": "Deployment setup completed",
            "setup_results": setup_results,
            "ready_for_use": setup_results.get("admin_created") or setup_results.get("admin_exists")
        }
        
    except Exception as e:
        logger.error(f"Error in deployment setup: {str(e)}")
        raise HTTPException(status_code=500, detail=f"Deployment setup error: {str(e)}")

# CORS Configuration - Allow specific origins for security
allowed_origins = [
    "https://auraa-luxury-store.vercel.app",
    "https://www.auraaluxury.com",
    "https://auraaluxury.com",
    "http://localhost:3000",  # For local development
    "http://localhost:3001",
]

# Add custom CORS_ORIGINS from environment if provided
if os.environ.get('CORS_ORIGINS'):
    custom_origins = os.environ.get('CORS_ORIGINS').split(',')
    allowed_origins.extend([origin.strip() for origin in custom_origins if origin.strip()])

app.add_middleware(
    CORSMiddleware,
    allow_credentials=True,
    allow_origins=allowed_origins,
    allow_methods=["*"],
    allow_headers=["*"],
    expose_headers=["*"],
)

# Add Rate Limiting Middleware for security
try:
    from middleware.rate_limiter import RateLimitMiddleware
    app.add_middleware(
        RateLimitMiddleware,
        max_requests=5,  # 5 login attempts
        window_seconds=300  # per 5 minutes
    )
    logger.info("✅ Rate limiting enabled for authentication endpoints")
except Exception as e:
    logger.warning(f"⚠️ Rate limiting not enabled: {e}")

# Configure logging
logging.basicConfig(
    level=logging.INFO,
    format='%(asctime)s - %(name)s - %(levelname)s - %(message)s'
)
logger = logging.getLogger(__name__)

# Import new services
from services.currency_service import get_currency_service
from services.scheduler_service import get_scheduler_service
from services.product_sync_service import get_product_sync_service
from services.aliexpress_service import get_aliexpress_service
from services.google_analytics import track_purchase as ga4_track_purchase
from services.email_service import send_order_confirmation_email, send_welcome_email

# Auto-Update Services Initialization
currency_service = None
scheduler_service = None
product_sync_service = None

@app.on_event("startup")
async def startup_event():
    """Initialize services on startup"""
    global currency_service, scheduler_service, product_sync_service
    
    currency_service = get_currency_service(db)
    scheduler_service = get_scheduler_service(db)
    product_sync_service = get_product_sync_service(db)
    
    # Start scheduler
    await scheduler_service.start_scheduler()
    
    # Initialize exchange rates
    await currency_service.update_exchange_rates()
    
    logger.info("لورا لاكشري Auto-Update services started successfully")

# Auto-Update API Endpoints

@api_router.get("/auto-update/status")
async def get_auto_update_status(admin: User = Depends(get_admin_user)):
    """Get status of all auto-update services"""
    curr_service = get_currency_service(db)
    sched_service = get_scheduler_service(db)
    
    currency_status = {
        "last_update": None,
        "supported_currencies": curr_service.supported_currencies,
        "cache_duration_hours": curr_service.cache_duration.total_seconds() / 3600
    }
    
    # Get last currency update from database
    last_currency_update = await db.exchange_rates.find_one(
        {},
        sort=[("updated_at", -1)]
    )
    if last_currency_update:
        currency_status["last_update"] = last_currency_update["updated_at"].isoformat()
    
    scheduler_status = sched_service.get_scheduler_status()
    
    return {
        "currency_service": currency_status,
        "scheduler": scheduler_status,
        "auto_updates_enabled": True
    }

@api_router.post("/auto-update/trigger-currency-update")
async def trigger_currency_update(admin: User = Depends(get_admin_user)):
    """Manually trigger currency rate update"""
    curr_service = get_currency_service(db)
    success = await curr_service.update_exchange_rates()
    
    if success:
        return {"message": "Currency rates updated successfully"}
    else:
        raise HTTPException(status_code=500, detail="Failed to update currency rates")

@api_router.post("/auto-update/sync-products")
async def trigger_product_sync(
    source: str = "aliexpress",
    search_query: Optional[str] = "luxury accessories",
    limit: int = 10,
    admin: User = Depends(get_admin_user)
):
    """Manually trigger product synchronization"""
    try:
        prod_sync_service = get_product_sync_service(db)
        products = await prod_sync_service.search_products(
            query=search_query,
            source=source,
            min_price=50.0,  # Minimum for luxury items
            limit=limit
        )
        
        added_count = 0
        for product_data in products:
            try:
                await prod_sync_service.add_new_product(product_data)
                added_count += 1
            except Exception as e:
                logger.error(f"Error adding product: {str(e)}")
                continue
        
        return {
            "message": "Product sync completed",
            "products_found": len(products),
            "products_added": added_count,
            "source": source
        }
        
    except Exception as e:
        logger.error(f"Error in product sync: {str(e)}")
        raise HTTPException(status_code=500, detail=f"Product sync failed: {str(e)}")

@api_router.get("/auto-update/currency-rates")
async def get_current_currency_rates():
    """Get current exchange rates"""
    curr_service = get_currency_service(db)
    rates = {}
    
    for currency in curr_service.supported_currencies:
        if currency != "USD":  # USD is base currency
            rate = await curr_service.get_cached_rate("USD", currency)
            if rate:
                rates[currency] = rate
    
    return {
        "base_currency": "USD",
        "rates": rates,
        "last_updated": datetime.utcnow().isoformat()
    }

class CurrencyConversionRequest(BaseModel):
    amount: float
    from_currency: str
    to_currency: str

@api_router.post("/auto-update/convert-currency")
async def convert_currency_endpoint(request: CurrencyConversionRequest):
    """Convert amount between currencies"""
    try:
        curr_service = get_currency_service(db)
        converted = await curr_service.convert_currency(request.amount, request.from_currency, request.to_currency)
        
        if converted is None:
            raise HTTPException(status_code=400, detail="Currency conversion failed")
        
        formatted_result = await curr_service.format_currency(converted, request.to_currency, "en")
        
        return {
            "original_amount": request.amount,
            "from_currency": request.from_currency,
            "to_currency": request.to_currency,
            "converted_amount": converted,
            "formatted_result": formatted_result
        }
        
    except Exception as e:
        logger.error(f"Currency conversion error: {str(e)}")
        raise HTTPException(status_code=500, detail=str(e))

class BulkImportRequest(BaseModel):
    """Request model for bulk product import"""
    import_type: str  # "csv" or "excel"
    scheduled_at: Optional[datetime] = None

@api_router.post("/auto-update/bulk-import")
async def schedule_bulk_import(
    file: UploadFile = File(...),
    import_request: BulkImportRequest = Depends(),
    admin: User = Depends(get_admin_user)
):
    """Schedule bulk product import from CSV/Excel file"""
    try:
        # Validate file type
        if import_request.import_type not in ["csv", "excel"]:
            raise HTTPException(status_code=400, detail="Import type must be 'csv' or 'excel'")
        
        # Save uploaded file
        upload_dir = "/tmp/bulk_imports"
        os.makedirs(upload_dir, exist_ok=True)
        
        file_extension = "csv" if import_request.import_type == "csv" else "xlsx"
        file_path = f"{upload_dir}/{uuid.uuid4().hex}.{file_extension}"
        
        with open(file_path, "wb") as buffer:
            content = await file.read()
            buffer.write(content)
        
        # Schedule import task
        task_doc = {
            "_id": str(uuid.uuid4()),
            "type": f"{import_request.import_type}_import",
            "file_path": file_path,
            "status": "pending",
            "scheduled_at": import_request.scheduled_at or datetime.utcnow(),
            "created_by": admin.id,
            "created_at": datetime.utcnow()
        }
        
        await db.bulk_import_tasks.insert_one(task_doc)
        
        return {
            "message": "Bulk import scheduled successfully",
            "task_id": task_doc["_id"],
            "import_type": import_request.import_type,
            "scheduled_at": task_doc["scheduled_at"].isoformat()
        }
        
    except Exception as e:
        logger.error(f"Error scheduling bulk import: {str(e)}")
        raise HTTPException(status_code=500, detail=str(e))

@api_router.get("/auto-update/bulk-import-tasks")
async def get_bulk_import_tasks(admin: User = Depends(get_admin_user)):
    """Get list of bulk import tasks"""
    tasks = await db.bulk_import_tasks.find({}).sort("created_at", -1).to_list(length=50)
    
    for task in tasks:
        # Remove file path for security
        if "file_path" in task:
            del task["file_path"]
    
    return tasks

@api_router.get("/auto-update/scheduled-task-logs")
async def get_scheduled_task_logs(
    task_type: Optional[str] = None,
    limit: int = 100,
    admin: User = Depends(get_admin_user)
):
    """Get logs of scheduled tasks"""
    query = {}
    if task_type:
        query["task_type"] = task_type
    
    logs = await db.scheduled_task_logs.find(query).sort("timestamp", -1).limit(limit).to_list(length=None)
    
    return logs

@api_router.post("/auto-update/update-all-prices")
async def update_all_product_prices(admin: User = Depends(get_admin_user)):
    """Manually trigger price update for all products"""
    try:
        curr_service = get_currency_service(db)
        updated_count = 0
        
        # Get all products
        async for product in db.products.find({}):
            try:
                base_price_usd = product.get("base_price_usd")
                if not base_price_usd:
                    continue
                
                # Get current multi-currency prices
                multi_currency_prices = await curr_service.get_multi_currency_prices(
                    base_price_usd, "USD"
                )
                
                # Apply luxury markup
                markup_percentage = product.get("markup_percentage", 50.0)
                final_prices = await curr_service.apply_luxury_markup(
                    multi_currency_prices, markup_percentage
                )
                
                # Update product
                update_data = {
                    "price_usd": final_prices.get("USD"),
                    "price_sar": final_prices.get("SAR"),
                    "price_aed": final_prices.get("AED"),
                    "price_qar": final_prices.get("QAR"),
                    "updated_at": datetime.utcnow()
                }
                
                await db.products.update_one(
                    {"_id": product["_id"]},
                    {"$set": update_data}
                )
                
                updated_count += 1
                
            except Exception as e:
                logger.error(f"Error updating price for product {product.get('_id')}: {str(e)}")
                continue
        
        return {
            "message": "Price update completed",
            "updated_count": updated_count
        }
        
    except Exception as e:
        logger.error(f"Error updating all prices: {str(e)}")
        raise HTTPException(status_code=500, detail=str(e))

# AliExpress Integration Endpoints
@api_router.get("/admin/aliexpress/search")
async def search_aliexpress_products(
    keywords: str,
    category_id: str = None,
    min_price: float = None,
    max_price: float = None,
    page_size: int = 20,
    page_no: int = 1,
    admin: User = Depends(get_admin_user)
):
    """Search products on AliExpress"""
    try:
        aliexpress_service = get_aliexpress_service(db)
        await aliexpress_service.initialize()
        
        results = await aliexpress_service.search_products(
            keywords=keywords,
            category_id=category_id,
            min_price=min_price,
            max_price=max_price,
            page_size=page_size,
            page_no=page_no
        )
        
        await aliexpress_service.close()
        return results
        
    except Exception as e:
        logger.error(f"Error searching AliExpress: {str(e)}")
        raise HTTPException(status_code=500, detail=str(e))

@api_router.get("/admin/aliexpress/product/{product_id}")
async def get_aliexpress_product_details(
    product_id: str,
    admin: User = Depends(get_admin_user)
):
    """Get detailed product information from AliExpress"""
    try:
        aliexpress_service = get_aliexpress_service(db)
        await aliexpress_service.initialize()
        
        details = await aliexpress_service.get_product_details(product_id)
        
        await aliexpress_service.close()
        
        if not details:
            raise HTTPException(status_code=404, detail="Product not found")
            
        return details
        
    except Exception as e:
        logger.error(f"Error getting product details: {str(e)}")
        raise HTTPException(status_code=500, detail=str(e))

@api_router.post("/admin/aliexpress/import")
async def import_aliexpress_product(
    aliexpress_product_id: str,
    custom_name: str = None,
    custom_description: str = None,
    markup_percentage: float = 50.0,
    category: str = "imported",
    admin: User = Depends(get_admin_user)
):
    """Import a product from AliExpress to local store"""
    try:
        aliexpress_service = get_aliexpress_service(db)
        await aliexpress_service.initialize()
        
        imported_product = await aliexpress_service.import_product_to_store(
            aliexpress_product_id=aliexpress_product_id,
            custom_name=custom_name,
            custom_description=custom_description,
            markup_percentage=markup_percentage,
            category=category
        )
        
        await aliexpress_service.close()
        
        logger.info(f"Product imported successfully: {aliexpress_product_id}")
        return {"success": True, "product": imported_product}
        
    except Exception as e:
        logger.error(f"Error importing product: {str(e)}")
        raise HTTPException(status_code=500, detail=str(e))

@api_router.post("/admin/aliexpress/sync-prices")
async def sync_aliexpress_prices(
    admin: User = Depends(get_admin_user)
):
    """Sync prices for all AliExpress products"""
    try:
        aliexpress_service = get_aliexpress_service(db)
        await aliexpress_service.initialize()
        
        results = await aliexpress_service.sync_product_prices()
        
        await aliexpress_service.close()
        
        logger.info(f"Price sync completed: {results['updated_count']} products updated")
        return results
        
    except Exception as e:
        logger.error(f"Error syncing prices: {str(e)}")
        raise HTTPException(status_code=500, detail=str(e))

# Image Upload Endpoint
@api_router.post("/admin/upload-image")
async def upload_image(
    file: UploadFile = File(...),
    admin: User = Depends(get_admin_user)
):
    """Upload and process product image"""
    try:
        # Check file type
        if not file.content_type.startswith('image/'):
            raise HTTPException(status_code=400, detail="File must be an image")
        
        # Check file size (max 10MB)
        max_size = 10 * 1024 * 1024  # 10MB
        file_content = await file.read()
        if len(file_content) > max_size:
            raise HTTPException(status_code=400, detail="File too large. Maximum size is 10MB")
        
        # Generate unique filename
        file_extension = file.filename.split('.')[-1].lower()
        if file_extension not in ['jpg', 'jpeg', 'png', 'webp']:
            raise HTTPException(status_code=400, detail="Invalid file type. Only JPG, PNG, and WebP are allowed")
        
        unique_filename = f"{uuid.uuid4()}.{file_extension}"
        file_path = f"/app/backend/static/uploads/{unique_filename}"
        
        # Process and save image
        image = Image.open(io.BytesIO(file_content))
        
        # Convert to RGB if necessary
        if image.mode != 'RGB':
            image = image.convert('RGB')
        
        # Resize image to reasonable dimensions (max 1200px width)
        max_width = 1200
        if image.width > max_width:
            ratio = max_width / image.width
            new_height = int(image.height * ratio)
            image = image.resize((max_width, new_height), Image.Resampling.LANCZOS)
        
        # Save optimized image
        image.save(file_path, format='JPEG', quality=85, optimize=True)
        
        # Return the URL
        image_url = f"/static/uploads/{unique_filename}"
        
        # Save to media library database
        media_record = {
            "id": str(uuid.uuid4()),
            "filename": file.filename,
            "url": image_url,
            "filepath": file_path,
            "size": len(file_content),
            "uploaded_at": datetime.now(timezone.utc),
            "uploaded_by": admin.id
        }
        await db.media_library.insert_one(media_record)
        
        logger.info(f"Image uploaded successfully: {unique_filename}")
        return {"url": image_url, "filename": unique_filename}
        
    except Exception as e:
        logger.error(f"Error uploading image: {str(e)}")
        raise HTTPException(status_code=500, detail=f"Upload failed: {str(e)}")

@app.on_event("shutdown")
async def shutdown_event():
    """Cleanup on application shutdown"""
    try:
        sched_service = get_scheduler_service(db)
        if sched_service:
            await sched_service.stop_scheduler()
    except Exception as e:
        logger.error(f"Error stopping scheduler: {e}")
    
    client.close()
    logger.info("لورا لاكشري services shut down successfully")

# ============================================================================
# AliExpress Integration
# ============================================================================

from services.aliexpress.auth import AliExpressAuthenticator
from services.aliexpress.product_sync import ProductSyncService
from services.aliexpress.customs_calculator import CustomsCalculator
from services.aliexpress.scheduler import AliExpressSyncScheduler
from services.aliexpress.models import AliExpressProduct
from services.aliexpress.bulk_import import BulkImportService
from services.aliexpress.category_mapper import CategoryMapper
from services.aliexpress.sync_service import AliExpressSyncService
from services.geoip_service import GeoIPService

# Initialize AliExpress services
aliexpress_auth = None
aliexpress_product_sync = None
aliexpress_customs_calc = None
aliexpress_scheduler = None
aliexpress_bulk_import = None
aliexpress_sync_service = None  # New unified sync service
real_aliexpress_service = None  # Real product service with scraping
category_mapper = None
geoip_service = None

@app.on_event("startup")
async def init_aliexpress_services():
    """Initialize AliExpress services on startup."""
    global aliexpress_auth, aliexpress_product_sync, aliexpress_customs_calc, aliexpress_scheduler
    global aliexpress_bulk_import, aliexpress_sync_service, real_aliexpress_service, category_mapper, geoip_service
    
    try:
        # Initialize GeoIP service (always available)
        geoip_service = GeoIPService()
        logger.info("✅ GeoIP service initialized")
        
        # Initialize category mapper (always available)
        category_mapper = CategoryMapper()
        logger.info("✅ Category mapper initialized")
        
        app_key = os.getenv('ALIEXPRESS_APP_KEY', '')
        app_secret = os.getenv('ALIEXPRESS_APP_SECRET', '')
        
        if app_key and app_secret:
            logger.info("Initializing AliExpress services...")
            
            # Initialize authenticator
            aliexpress_auth = AliExpressAuthenticator(app_key, app_secret)
            
            # Initialize product sync service (low-level)
            aliexpress_product_sync = ProductSyncService(
                aliexpress_auth,
                db,
                os.getenv('ALIEXPRESS_API_URL', 'http://gw.api.taobao.com/router/rest')
            )
            
            # Initialize unified sync service (high-level)
            aliexpress_sync_service = AliExpressSyncService(
                aliexpress_auth,
                db,
                os.getenv('ALIEXPRESS_API_URL', 'http://gw.api.taobao.com/router/rest')
            )
            
            # Initialize customs calculator
            aliexpress_customs_calc = CustomsCalculator()
            
            # Initialize bulk import service
            aliexpress_bulk_import = BulkImportService(
                aliexpress_auth,
                db,
                os.getenv('ALIEXPRESS_API_URL', 'http://gw.api.taobao.com/router/rest')
            )
            
            # Initialize and start scheduler
            sync_interval = int(os.getenv('ALIEXPRESS_SYNC_INTERVAL_MINUTES', '10'))
            aliexpress_scheduler = AliExpressSyncScheduler(
                aliexpress_sync_service,
                db,
                sync_interval
            )
            
            # Start scheduler if enabled
            if os.getenv('ENABLE_SCHEDULER', 'true').lower() == 'true':
                aliexpress_scheduler.start_scheduler()
                logger.info(f"AliExpress scheduler started with {sync_interval} minute interval")
            
            logger.info("✅ AliExpress services initialized successfully")
        else:
            logger.warning("⚠️ AliExpress credentials not found - using web scraping mode")
        
        # Always initialize Real AliExpress Service (uses web scraping)
        from services.aliexpress.real_product_service import get_real_aliexpress_service
        profit_margin = float(os.getenv('PROFIT_MARGIN', '50.0'))
        real_aliexpress_service = await get_real_aliexpress_service(db, profit_margin)
        logger.info("✅ Real AliExpress Service initialized (web scraping mode)")
    
    except Exception as e:
        logger.error(f"❌ Failed to initialize AliExpress services: {e}")

@app.on_event("shutdown")
async def shutdown_aliexpress_services():
    """Shutdown AliExpress services on app shutdown."""
    global aliexpress_scheduler
    
    try:
        if aliexpress_scheduler:
            aliexpress_scheduler.stop_scheduler()
            logger.info("AliExpress scheduler stopped")
    except Exception as e:
        logger.error(f"Error stopping AliExpress scheduler: {e}")

# AliExpress Product Endpoints
@api_router.post("/aliexpress/sync-product")
async def sync_aliexpress_product(product_id: str):
    """
    Synchronize a single product from AliExpress.
    
    Args:
        product_id: AliExpress product ID
        
    Returns:
        Sync result with product data
    """
    if not aliexpress_sync_service:
        raise HTTPException(status_code=503, detail="AliExpress service not available")
    
    try:
        result = await aliexpress_sync_service.sync_product(product_id)
        
        if result:
            return {
                "success": True,
                "message": "Product synced successfully",
                "product_id": product_id,
                "mongodb_id": result
            }
        else:
            raise HTTPException(status_code=404, detail="Product not found on AliExpress")
    
    except Exception as e:
        logger.error(f"Error syncing product {product_id}: {e}")
        raise HTTPException(status_code=500, detail=str(e))

@api_router.post("/aliexpress/sync-batch")
async def sync_aliexpress_batch(product_ids: List[str]):
    """
    Synchronize multiple products in batch.
    
    Args:
        product_ids: List of AliExpress product IDs
        
    Returns:
        Batch sync statistics
    """
    if not aliexpress_sync_service:
        raise HTTPException(status_code=503, detail="AliExpress service not available")
    
    try:
        results = await aliexpress_sync_service.sync_products_batch(product_ids)
        return {
            "success": True,
            "statistics": results
        }
    
    except Exception as e:
        logger.error(f"Error in batch sync: {e}")
        raise HTTPException(status_code=500, detail=str(e))

@api_router.get("/aliexpress/product/{product_id}")
async def get_aliexpress_product(product_id: str):
    """
    Get AliExpress product from local database.
    
    Args:
        product_id: AliExpress product ID
        
    Returns:
        Product details with country availability
    """
    try:
        product = await db.products.find_one({'product_id': product_id})
        
        if not product:
            raise HTTPException(status_code=404, detail="Product not found")
        
        # Remove MongoDB _id field
        product.pop('_id', None)
        
        return product
    
    except HTTPException:
        raise
    except Exception as e:
        logger.error(f"Error fetching product: {e}")
        raise HTTPException(status_code=500, detail=str(e))

@api_router.get("/aliexpress/product/{product_id}/availability/{country_code}")
async def check_product_availability(product_id: str, country_code: str):
    """
    Check product availability for specific country.
    
    Args:
        product_id: AliExpress product ID
        country_code: ISO country code (SA, AE, etc.)
        
    Returns:
        Availability info with shipping options
    """
    if not aliexpress_sync_service:
        raise HTTPException(status_code=503, detail="AliExpress service not available")
    
    try:
        availability = await aliexpress_sync_service.check_country_availability(
            product_id,
            country_code.upper()
        )
        
        return availability.model_dump()
    
    except Exception as e:
        logger.error(f"Error checking availability: {e}")
        raise HTTPException(status_code=500, detail=str(e))

@api_router.get("/aliexpress/customs/calculate")
async def calculate_customs(
    product_id: str,
    country_code: str,
    shipping_cost: float
):
    """
    Calculate customs duties and VAT for product.
    
    Args:
        product_id: AliExpress product ID
        country_code: Destination country code
        shipping_cost: Shipping cost in USD
        
    Returns:
        Tax calculation breakdown
    """
    if not aliexpress_sync_service or not aliexpress_customs_calc:
        raise HTTPException(status_code=503, detail="AliExpress service not available")
    
    try:
        # Get product details
        product = await aliexpress_sync_service.get_product_details(product_id)
        if not product:
            raise HTTPException(status_code=404, detail="Product not found")
        
        # Determine category
        category = aliexpress_customs_calc.categorize_product(product.title)
        
        # Calculate taxes
        tax_calc = aliexpress_customs_calc.calculate_gcc_taxes(
            country_code.upper(),
            product.sale_price,
            shipping_cost,
            category
        )
        
        return tax_calc.model_dump()
    
    except HTTPException:
        raise
    except Exception as e:
        logger.error(f"Error calculating customs: {e}")
        raise HTTPException(status_code=500, detail=str(e))

@api_router.get("/aliexpress/scheduler/status")
async def get_scheduler_status():
    """
    Get status of AliExpress synchronization scheduler.
    
    Returns:
        Scheduler status and job information
    """
    if not aliexpress_scheduler:
        raise HTTPException(status_code=503, detail="Scheduler not available")
    
    try:
        jobs_status = aliexpress_scheduler.get_all_jobs_status()
        
        return {
            "status": "running",
            "jobs": jobs_status
        }
    
    except Exception as e:
        logger.error(f"Error getting scheduler status: {e}")
        raise HTTPException(status_code=500, detail=str(e))

@api_router.post("/aliexpress/scheduler/trigger-sync")
async def trigger_immediate_sync():
    """
    Trigger immediate product synchronization.
    
    Returns:
        Sync results
    """
    if not aliexpress_scheduler:
        raise HTTPException(status_code=503, detail="Scheduler not available")
    
    try:
        results = await aliexpress_scheduler.trigger_immediate_sync()
        return results
    
    except Exception as e:
        logger.error(f"Error triggering sync: {e}")
        raise HTTPException(status_code=500, detail=str(e))

# Bulk Import Endpoints (Admin Only)
@api_router.post("/admin/aliexpress/import-fast")
async def import_fast(
    count: int = Query(default=500, le=1000),
    query: str = Query(default="jewelry accessories")
):
    """
    🚀 Fast Import: Import products from AliExpress with query.
    
    Args:
        count: Number of products to import (max 1000)
        query: Search query
        
    Returns:
        Import statistics with breakdown by category
    """
    if not aliexpress_sync_service:
        raise HTTPException(status_code=503, detail="Sync service not available")
    
    # Check feature flag
    if os.getenv('FEATURE_ALI_IMPORT', 'false').lower() != 'true':
        raise HTTPException(status_code=403, detail="Import feature disabled")
    
    try:
        logger.info(f"Starting fast import: {count} products, query: {query}")
        
        results = await aliexpress_sync_service.import_bulk_accessories(
            limit=count,
            query=query
        )
        
        return {
            "success": True,
            "message": f"Import completed: {results['inserted']} new, {results['updated']} updated",
            "statistics": results
        }
    
    except Exception as e:
        logger.error(f"Fast import failed: {e}")
        raise HTTPException(status_code=500, detail=str(e))

@api_router.post("/admin/aliexpress/sync-now")
async def sync_now():
    """
    Trigger immediate price/stock/shipping sync.
    
    Returns:
        Sync statistics
    """
    if not aliexpress_sync_service:
        raise HTTPException(status_code=503, detail="Sync service not available")
    
    try:
        logger.info("Manual sync triggered")
        
        results = await aliexpress_sync_service.sync_prices_stock_shipping()
        
        return {
            "success": True,
            "message": f"Sync completed: {results['products_updated']} updated",
            "statistics": results
        }
    
    except Exception as e:
        logger.error(f"Sync failed: {e}")
        raise HTTPException(status_code=500, detail=str(e))

# Shipping Estimate (Dropshipping via AliExpress)
@api_router.post("/shipping/estimate")
async def estimate_shipping(payload: ShippingEstimateRequest):
    if not aliexpress_sync_service:
        raise HTTPException(status_code=503, detail="AliExpress service not available")
    try:
        if not payload.items or len(payload.items) == 0:
            raise HTTPException(status_code=400, detail="No items provided")
        if not payload.country_code:
            raise HTTPException(status_code=400, detail="country_code is required")

        country = payload.country_code.upper()
        preferred = (payload.preferred or "fastest").lower()
        if preferred not in ["fastest", "cheapest"]:
            preferred = "fastest"

        total_shipping_usd = 0.0
        min_days = None
        max_days = None
        unavailable_products = []

        # Iterate products and accumulate fastest/cheapest options
        for it in payload.items:
            # We assume our DB stores external mapping (e.g., product_id == AliExpress id) or we stored it on import
            prod = await db.products.find_one({"id": it.product_id})
            if not prod:
                unavailable_products.append(it.product_id)
                continue

            # For demo: try external product_id field if exists, else fallback to id
            aliexpress_product_id = prod.get("product_id") or prod.get("external_id") or prod.get("id")

            availability = await aliexpress_sync_service.check_country_availability(aliexpress_product_id, country)
            # availability expected to have shipping_options: List[{price_usd, min_days, max_days, carrier, speed}]
            options = getattr(availability, "shipping_options", None) or availability.get("shipping_options") if isinstance(availability, dict) else None
            if not options:
                unavailable_products.append(it.product_id)
                continue

            # Choose option
            chosen = None
            if preferred == "cheapest":
                chosen = min(options, key=lambda o: o.get("price_usd", 999999))
            else:
                # fastest by min_days, break ties by price
                chosen = sorted(options, key=lambda o: (o.get("min_days", 9999), o.get("price_usd", 999999)))[0]

            price_usd = chosen.get("price_usd", 0.0) * max(1, it.quantity)
            total_shipping_usd += price_usd

            c_min = chosen.get("min_days")
            c_max = chosen.get("max_days")
            if c_min is not None:
                min_days = c_min if min_days is None else min(min_days, c_min)
            if c_max is not None:
                max_days = c_max if max_days is None else max(max_days, c_max)

        if unavailable_products:
            raise HTTPException(status_code=400, detail={"unavailable": unavailable_products, "message": "Shipping not available for your country"})

        # Convert USD -> requested currency (default SAR)
        curr = payload.currency or "SAR"
        conv = get_currency_service(db)
        total_shipping_converted = total_shipping_usd
        if curr != "USD":
            converted = await conv.convert_currency(total_shipping_usd, "USD", curr)
            total_shipping_converted = converted if converted is not None else total_shipping_usd

        return {
            "success": True,
            "country": country,
            "preferred": preferred,
            "shipping_cost": {
                "USD": round(total_shipping_usd, 2),
                curr: round(total_shipping_converted, 2)
            },
            "estimated_days": {
                "min": min_days,
                "max": max_days
            }
        }
    except HTTPException:
        raise
    except Exception as e:
        logger.error(f"Shipping estimate error: {e}")
        raise HTTPException(status_code=500, detail=str(e))

# Shipping Estimate (Dropshipping via AliExpress)
@api_router.post("/shipping/estimate")
async def estimate_shipping(payload: ShippingEstimateRequest):
    if not aliexpress_sync_service:
        raise HTTPException(status_code=503, detail="AliExpress service not available")
    try:
        if not payload.items or len(payload.items) == 0:
            raise HTTPException(status_code=400, detail="No items provided")
        if not payload.country_code:
            raise HTTPException(status_code=400, detail="country_code is required")

        country = payload.country_code.upper()
        preferred = (payload.preferred or "fastest").lower()
        if preferred not in ["fastest", "cheapest"]:
            preferred = "fastest"

        total_shipping_usd = 0.0
        min_days = None
        max_days = None
        unavailable_products = []

        # Iterate products and accumulate fastest/cheapest options
        for it in payload.items:
            # We assume our DB stores external mapping (e.g., product_id == AliExpress id) or we stored it on import
            prod = await db.products.find_one({"id": it.product_id})
            if not prod:
                unavailable_products.append(it.product_id)
                continue

            # For demo: try external product_id field if exists, else fallback to id
            aliexpress_product_id = prod.get("product_id") or prod.get("external_id") or prod.get("id")

            availability = await aliexpress_sync_service.check_country_availability(aliexpress_product_id, country)
            # availability expected to have shipping_options: List[{price_usd, min_days, max_days, carrier, speed}]
            options = getattr(availability, "shipping_options", None) or availability.get("shipping_options") if isinstance(availability, dict) else None
            if not options:
                unavailable_products.append(it.product_id)
                continue

            # Choose option
            chosen = None
            if preferred == "cheapest":
                chosen = min(options, key=lambda o: o.get("price_usd", 999999))
            else:
                # fastest by min_days, break ties by price
                chosen = sorted(options, key=lambda o: (o.get("min_days", 9999), o.get("price_usd", 999999)))[0]

            price_usd = chosen.get("price_usd", 0.0) * max(1, it.quantity)
            total_shipping_usd += price_usd

            c_min = chosen.get("min_days")
            c_max = chosen.get("max_days")
            if c_min is not None:
                min_days = c_min if min_days is None else min(min_days, c_min)
            if c_max is not None:
                max_days = c_max if max_days is None else max(max_days, c_max)

        if unavailable_products:
            raise HTTPException(status_code=400, detail={"unavailable": unavailable_products, "message": "Shipping not available for your country"})

        # Convert USD -> requested currency (default SAR)
        curr = payload.currency or "SAR"
        conv = get_currency_service(db)
        total_shipping_converted = total_shipping_usd
        if curr != "USD":
            converted = await conv.convert_currency(total_shipping_usd, "USD", curr)
            total_shipping_converted = converted if converted is not None else total_shipping_usd

        return {
            "success": True,
            "country": country,
            "preferred": preferred,
            "shipping_cost": {
                "USD": round(total_shipping_usd, 2),
                curr: round(total_shipping_converted, 2)
            },
            "estimated_days": {
                "min": min_days,
                "max": max_days
            }
        }
    except HTTPException:
        raise
    except Exception as e:
        logger.error(f"Shipping estimate error: {e}")
        raise HTTPException(status_code=500, detail=str(e))

@api_router.get("/admin/aliexpress/sync-status")
async def get_sync_status():
    """
    Get last sync status and statistics.
    
    Returns:
        Last sync log
    """
    try:
        # Get most recent sync log
        cursor = db.sync_logs.find().sort('start_time', -1).limit(1)
        logs = await cursor.to_list(length=1)
        
        if logs:
            log = logs[0]
            log['_id'] = str(log['_id'])
            return log
        else:
            return {
                "message": "No sync logs yet",
                "status": "idle"
            }
    
    except Exception as e:
        logger.error(f"Error getting sync status: {e}")
        raise HTTPException(status_code=500, detail=str(e))

@api_router.get("/aliexpress/external-products")
async def get_external_products_aliexpress(
    source: Optional[str] = None,
    category: Optional[str] = None,
    pushed: Optional[bool] = None,
    skip: int = 0,
    limit: int = 50
):
    """
    Get external products (not yet in store).
    
    Args:
        source: Filter by source ('aliexpress')
        category: Filter by category
        pushed: Filter by pushed_to_store status
        skip: Pagination skip
        limit: Pagination limit
        
    Returns:
        List of external products with pagination
    """
    try:
        # Build filter
        filter_query = {}
        if source:
            filter_query['source'] = source
        if category:
            filter_query['category'] = category
        if pushed is not None:
            filter_query['pushed_to_store'] = pushed
        
        # Get total count
        total = await db.external_products.count_documents(filter_query)
        
        # Get products
        cursor = db.external_products.find(filter_query).skip(skip).limit(limit)
        products = await cursor.to_list(length=limit)
        
        # Remove MongoDB _id
        for product in products:
            product['_id'] = str(product['_id'])
        
        return {
            "total": total,
            "skip": skip,
            "limit": limit,
            "products": products
        }
    
    except Exception as e:
        logger.error(f"Error fetching external products: {e}")
        raise HTTPException(status_code=500, detail=str(e))

@api_router.post("/aliexpress/push-to-store")
async def push_products_to_store(product_ids: List[str]):
    """
    Push selected external products to main store.
    
    Args:
        product_ids: List of external product IDs to push
        
    Returns:
        Push statistics
    """
    if not aliexpress_bulk_import:
        raise HTTPException(status_code=503, detail="Bulk import service not available")
    
    try:
        profit_margin = float(os.getenv('MIN_PROFIT_MARGIN', '0.20'))
        
        results = await aliexpress_bulk_import.push_to_store(
            product_ids,
            profit_margin=profit_margin
        )
        
        return {
            "success": True,
            "message": f"Pushed {results['pushed']} products to store",
            "statistics": results
        }
    
    except Exception as e:
        logger.error(f"Error pushing to store: {e}")
        raise HTTPException(status_code=500, detail=str(e))

@api_router.get("/aliexpress/import-logs")
async def get_import_logs(limit: int = 10):
    """
    Get recent import logs.
    
    Args:
        limit: Number of logs to retrieve
        
    Returns:
        List of import logs
    """
    try:
        cursor = db.import_logs.find().sort('start_time', -1).limit(limit)
        logs = await cursor.to_list(length=limit)
        
        for log in logs:
            log['_id'] = str(log['_id'])
        
        return {
            "total": len(logs),
            "logs": logs
        }
    
    except Exception as e:
        logger.error(f"Error fetching import logs: {e}")
        raise HTTPException(status_code=500, detail=str(e))

# GeoIP and Country-specific Pricing
@api_router.get("/geo/detect")
async def detect_user_country(request: Request):
    """
    Detect user's country from IP and provide configuration.
    
    Returns:
        Country code and configuration
    """
    if not geoip_service:
        raise HTTPException(status_code=503, detail="GeoIP service not available")
    
    try:
        # Get client IP
        client_ip = request.client.host
        
        # Detect country
        country_code = await geoip_service.detect_country_from_ip(client_ip)
        
        # Get country config
        config = geoip_service.get_country_config(country_code)
        
        return {
            "country_code": country_code,
            "config": config,
            "detected_from": "ip"
        }
    
    except Exception as e:
        logger.error(f"Error detecting country: {e}")
        raise HTTPException(status_code=500, detail=str(e))

@api_router.get("/geo/countries")
async def get_supported_countries():
    """Get list of all supported GCC countries."""
    if not geoip_service:
        raise HTTPException(status_code=503, detail="GeoIP service not available")
    
    try:
        countries = geoip_service.get_all_gcc_countries()
        configs = {code: geoip_service.get_country_config(code) for code in countries}
        
        return {
            "countries": configs
        }
    
    except Exception as e:
        logger.error(f"Error fetching countries: {e}")
        raise HTTPException(status_code=500, detail=str(e))

# Enhanced AliExpress Endpoints for Tracking and Protection
@api_router.get("/admin/aliexpress/sync/comprehensive-status")
async def get_comprehensive_sync_status(admin: User = Depends(get_admin_user)):
    """Get comprehensive sync status across all services"""
    try:
        # Mock data for now - would be real in production
        status = {
            "product_sync": {
                "last_run": datetime.utcnow().isoformat(),
                "next_run": (datetime.utcnow() + timedelta(minutes=10)).isoformat(),
                "status": "idle",
                "products_synced": 150,
                "errors": 0
            },
            "order_tracking": {
                "last_run": datetime.utcnow().isoformat(),
                "next_run": (datetime.utcnow() + timedelta(minutes=5)).isoformat(),
                "status": "idle",
                "orders_updated": 25,
                "errors": 0
            },
            "notifications": {
                "pending": 5,
                "processed_today": 120,
                "failed_today": 2,
                "channels_active": ["email", "sms"]
            },
            "content_protection": {
                "watermarks_today": 45,
                "incidents_today": 3,
                "protected_urls_active": 180
            }
        }
        
        return status
    except Exception as e:
        logger.error(f"Error getting sync status: {e}")
        raise HTTPException(status_code=500, detail=str(e))

@api_router.post("/admin/aliexpress/orders/sync-statuses")
async def sync_order_statuses(admin: User = Depends(get_admin_user)):
    """Manually trigger order status synchronization"""
    try:
        # In production, this would trigger the actual sync service
        return {"message": "Order status sync started", "task_id": str(uuid.uuid4())}
    except Exception as e:
        logger.error(f"Error starting order sync: {e}")
        raise HTTPException(status_code=500, detail=str(e))

@api_router.post("/admin/aliexpress/notifications/process-queue")
async def process_notification_queue(admin: User = Depends(get_admin_user)):
    """Process pending notifications queue"""
    try:
        # In production, this would trigger the notification processor
        return {"message": "Notification processing started", "processed": 5}
    except Exception as e:
        logger.error(f"Error processing notifications: {e}")
        raise HTTPException(status_code=500, detail=str(e))

@api_router.get("/admin/aliexpress/analytics/protection")
async def get_protection_analytics(
    start_date: str,
    end_date: str,
    admin: User = Depends(get_admin_user)
):
    """Get content protection analytics"""
    try:
        # Mock analytics data
        analytics = {
            "period": {
                "start": start_date,
                "end": end_date
            },
            "watermarks_applied": 156,
            "total_incidents": 8,
            "protected_url_accesses": 340,
            "screenshot_attempts": [
                {"method": "screenshot_key", "count": 5},
                {"method": "right_click_image", "count": 2},
                {"method": "dev_tools", "count": 1}
            ]
        }
        
        return analytics
    except Exception as e:
        logger.error(f"Error getting protection analytics: {e}")
        raise HTTPException(status_code=500, detail=str(e))

# Background task execution for quick import
async def _execute_quick_import_task(task_id: str, count: int, query: str, admin_id: str):
    """Execute quick import task in background"""
    try:
        logger.info(f"Executing quick import task {task_id}")
        
        # Update task status to processing
        await db.import_tasks.update_one(
            {"_id": task_id},
            {"$set": {"status": "processing", "started_at": datetime.utcnow()}}
        )
        
        # Generate simulated luxury products with AliExpress-like structure
        products_imported = 0
        categories = ["necklaces", "bracelets", "earrings", "rings", "watches", "sets"]
        category_names = ["Necklaces", "Bracelets", "Earrings", "Rings", "Watches", "Sets"]
        
        for i in range(count):
            try:
                cat_index = i % len(categories)
                category = categories[cat_index]
                category_display = category_names[cat_index]
                product_id = str(uuid.uuid4())
                
                # Generate unique external_id using timestamp and random number
                import random
                unique_suffix = int(datetime.utcnow().timestamp() * 1000) + random.randint(1000, 9999)
                
                product_data = {
                    "id": product_id,
                    "name": f"Luxury {category_display[:-1]} {i+1}",
                    "name_ar": f"إكسسوار فاخر {i+1}",
                    "description": f"Premium quality {category} with elegant design",
                    "description_ar": f"إكسسوار فاخر بتصميم أنيق",
                    "category": category,
                    "price": round(50 + (i % 200) * 2.5, 2),  # Prices between 50-550
                    "currency": "USD",
                    "base_price_usd": round(50 + (i % 200) * 2.5, 2),
                    "price_sar": round((50 + (i % 200) * 2.5) * 3.75, 2),
                    "image_url": f"https://via.placeholder.com/400x400?text=Product+{i+1}",
                    "images": [f"https://via.placeholder.com/400x400?text=Product+{i+1}"],
                    "supplier": "aliexpress",
                    "source": "aliexpress",
                    "external_id": f"ae_{unique_suffix}_{i}",
                    "stock": 50 + (i % 100),
                    "is_available": True,
                    "is_active": True,
                    "rating": round(4.0 + (i % 10) * 0.1, 1),
                    "reviews_count": 100 + (i % 500),
                    "tags": ["luxury", "premium", category.lower()],
                    "tags_ar": ["فاخر", "راقي"],
                    "created_at": datetime.utcnow(),
                    "updated_at": datetime.utcnow(),
                    "markup_percentage": 100.0,
                    "shipping_cost": 15.0,
                    "shipping_days_min": 3,
                    "shipping_days_max": 7
                }
                
                # Insert product directly (no duplicate check to speed up)
                try:
                    result = await db.products.insert_one(product_data)
                    products_imported += 1
                    logger.info(f"Product {i+1} inserted with ID: {result.inserted_id}")
                except Exception as insert_error:
                    logger.error(f"Error inserting product {i}: {insert_error}")
                    logger.error(f"Product data: {product_data}")
                
                # Update progress after each product (or every 10 for large imports)
                update_frequency = 1 if count <= 20 else 10
                if (i + 1) % update_frequency == 0 or (i + 1) == count:
                    progress = int((i + 1) / count * 100)
                    await db.import_tasks.update_one(
                        {"_id": task_id},
                        {
                            "$set": {
                                "progress": progress,
                                "products_imported": products_imported,
                                "status": "processing"
                            }
                        }
                    )
                    logger.info(f"Import progress: {progress}% ({products_imported}/{count})")
                
                # Small delay to avoid overwhelming the system
                if (i + 1) % 50 == 0:
                    await asyncio.sleep(0.1)
                    
            except Exception as e:
                logger.error(f"Error importing product {i}: {e}")
                continue
        
        # Mark task as completed
        await db.import_tasks.update_one(
            {"_id": task_id},
            {
                "$set": {
                    "status": "completed",
                    "progress": 100,
                    "products_imported": products_imported,
                    "completed_at": datetime.utcnow()
                }
            }
        )
        
        logger.info(f"Quick import task {task_id} completed: {products_imported}/{count} products imported")
        
    except Exception as e:
        logger.error(f"Error executing quick import task {task_id}: {e}")
        await db.import_tasks.update_one(
            {"_id": task_id},
            {
                "$set": {
                    "status": "failed",
                    "error": str(e),
                    "completed_at": datetime.utcnow()
                }
            }
        )

# Multi-Supplier Quick Import System
@api_router.post("/admin/import-fast")
async def quick_import_multi_supplier(
    request_data: Dict[str, Any],
    admin: User = Depends(get_admin_user)
):
    """Quick import products from multiple suppliers (AliExpress, Amazon, Custom)"""
    try:
        count = request_data.get('count', 500)
        query = request_data.get('query', 'jewelry accessories')
        provider = request_data.get('provider', 'aliexpress')
        
        # Validate provider
        if provider not in ['aliexpress', 'amazon', 'custom']:
            raise HTTPException(status_code=400, detail="Invalid provider. Must be: aliexpress, amazon, or custom")
        
        # Validate count
        if not isinstance(count, int) or count <= 0 or count > 5000:
            raise HTTPException(status_code=400, detail="Count must be between 1 and 5000")
        
        task_id = str(uuid.uuid4())
        
        # Schedule background import task based on provider
        if provider == 'aliexpress':
            # Use existing AliExpress import logic
            task_data = {
                "_id": task_id,
                "type": "quick_import_aliexpress",
                "count": count,
                "query": query,
                "provider": provider,
                "status": "pending",
                "created_at": datetime.utcnow(),
                "created_by": admin.id,
                "progress": 0,
                "products_imported": 0,
                "markup_percentage": 100,  # Double the price (100% markup)
                "auto_categorize": True,
                "add_taxes": True,
                "add_shipping": True
            }
            
            await db.import_tasks.insert_one(task_data)
            
            # Trigger actual import in background
            logger.info(f"Started AliExpress quick import task {task_id} for {count} products")
            
            # Start background task to import products
            asyncio.create_task(
                _execute_quick_import_task(task_id, count, query, admin.id)
            )
            
        elif provider == 'amazon':
            # Stub for Amazon import
            task_data = {
                "_id": task_id,
                "type": "quick_import_amazon",
                "count": count,
                "query": query,
                "provider": provider,
                "status": "pending",
                "created_at": datetime.utcnow(),
                "created_by": admin.id,
                "progress": 0,
                "products_imported": 0,
                "markup_percentage": 100,
                "note": "Amazon import is under development"
            }
            
            await db.import_tasks.insert_one(task_data)
            logger.info(f"Amazon import stub created: {task_id}")
            
        elif provider == 'custom':
            # Stub for custom supplier import
            task_data = {
                "_id": task_id,
                "type": "quick_import_custom",
                "count": count,
                "query": query,
                "provider": provider,
                "status": "pending",
                "created_at": datetime.utcnow(),
                "created_by": admin.id,
                "progress": 0,
                "products_imported": 0,
                "markup_percentage": 100,
                "note": "Custom supplier import is under development"
            }
            
            await db.import_tasks.insert_one(task_data)
            logger.info(f"Custom supplier import stub created: {task_id}")
        
        return {
            "success": True,
            "task_id": task_id,
            "message": f"Quick import started for {count} products from {provider}",
            "count": count,
            "provider": provider,
            "query": query,
            "markup_percentage": 100,
            "estimated_duration_minutes": count // 50  # Rough estimate
        }
        
    except Exception as e:
        logger.error(f"Error starting quick import: {e}")
        raise HTTPException(status_code=500, detail=str(e))

@api_router.post("/admin/sync-now")
async def sync_now_multi_supplier(
    request_data: Dict[str, Any],
    admin: User = Depends(get_admin_user)
):
    """Sync prices, inventory, and shipping for specific supplier"""
    try:
        provider = request_data.get('provider', 'aliexpress')
        
        # Validate provider
        if provider not in ['aliexpress', 'amazon', 'custom']:
            raise HTTPException(status_code=400, detail="Invalid provider")
        
        sync_id = str(uuid.uuid4())
        
        # Schedule sync task based on provider
        if provider == 'aliexpress':
            # Count products to sync
            products_count = await db.products.count_documents({
                "source": "aliexpress",
                "is_active": True
            })
            
            sync_data = {
                "_id": sync_id,
                "type": "price_inventory_sync",
                "provider": provider,
                "status": "running",
                "created_at": datetime.utcnow(),
                "created_by": admin.id,
                "products_to_sync": products_count,
                "products_synced": 0,
                "updates": {
                    "price_updates": 0,
                    "inventory_updates": 0,
                    "shipping_updates": 0,
                    "products_hidden": 0,
                    "products_restored": 0
                }
            }
            
            await db.sync_tasks.insert_one(sync_data)
            
            # In production, trigger the actual sync service
            logger.info(f"Started AliExpress sync task {sync_id} for {products_count} products")
            
        elif provider == 'amazon':
            sync_data = {
                "_id": sync_id,
                "type": "price_inventory_sync",
                "provider": provider,
                "status": "pending",
                "created_at": datetime.utcnow(),
                "created_by": admin.id,
                "note": "Amazon sync is under development"
            }
            
            await db.sync_tasks.insert_one(sync_data)
            logger.info(f"Amazon sync stub created: {sync_id}")
            
        elif provider == 'custom':
            sync_data = {
                "_id": sync_id,
                "type": "price_inventory_sync",
                "provider": provider,
                "status": "pending",
                "created_at": datetime.utcnow(),
                "created_by": admin.id,
                "note": "Custom supplier sync is under development"
            }
            
            await db.sync_tasks.insert_one(sync_data)
            logger.info(f"Custom supplier sync stub created: {sync_id}")
        
        return {
            "success": True,
            "sync_id": sync_id,
            "message": f"Sync started for {provider} products",
            "provider": provider
        }
        
    except Exception as e:
        logger.error(f"Error starting sync: {e}")
        raise HTTPException(status_code=500, detail=str(e))

@api_router.get("/admin/import-tasks/{task_id}/status")
async def get_import_task_status(
    task_id: str,
    admin: User = Depends(get_admin_user)
):
    """Get status of import task"""
    try:
        task = await db.import_tasks.find_one({"_id": task_id})
        
        if not task:
            raise HTTPException(status_code=404, detail="Task not found")
        
        return {
            "task_id": task_id,
            "status": task.get("status", "unknown"),
            "progress": task.get("progress", 0),
            "products_imported": task.get("products_imported", 0),
            "count": task.get("count", 0),
            "provider": task.get("provider", "unknown"),
            "created_at": task.get("created_at"),
            "message": task.get("message", ""),
            "note": task.get("note", "")
        }
        
    except Exception as e:
        logger.error(f"Error getting task status: {e}")
        raise HTTPException(status_code=500, detail=str(e))

@api_router.get("/admin/import-tasks/{task_id}/stream")
async def stream_import_task_progress(
    task_id: str,
    admin: User = Depends(get_admin_user)
):
    """
    Server-Sent Events (SSE) endpoint for real-time import progress updates.
    Streams progress updates as they occur.
    """
    import asyncio
    import json
    
    async def event_generator():
        """Generate SSE events with import task progress"""
        last_progress = -1
        last_status = None
        retry_count = 0
        max_retries = 60  # 60 retries * 1s = 60s timeout
        
        while retry_count < max_retries:
            try:
                task = await db.import_tasks.find_one({"_id": task_id})
                
                if not task:
                    yield f"data: {json.dumps({'error': 'Task not found'})}\n\n"
                    break
                
                current_progress = task.get("progress", 0)
                current_status = task.get("status", "unknown")
                
                # Send update if progress or status changed
                if current_progress != last_progress or current_status != last_status:
                    data = {
                        "task_id": task_id,
                        "status": current_status,
                        "progress": current_progress,
                        "products_imported": task.get("products_imported", 0),
                        "count": task.get("count", 0),
                        "message": task.get("message", ""),
                        "timestamp": datetime.now(timezone.utc).isoformat()
                    }
                    yield f"data: {json.dumps(data)}\n\n"
                    
                    last_progress = current_progress
                    last_status = current_status
                
                # Stop streaming if task is complete or failed
                if current_status in ["completed", "failed", "cancelled"]:
                    break
                
                await asyncio.sleep(1)  # Check every second
                retry_count += 1
                
            except Exception as e:
                logger.error(f"Error streaming task progress: {e}")
                yield f"data: {json.dumps({'error': str(e)})}\n\n"
                break
        
        # Send final completion event
        yield f"data: {json.dumps({'status': 'stream_closed'})}\n\n"
    
    return StreamingResponse(
        event_generator(),
        media_type="text/event-stream",
        headers={
            "Cache-Control": "no-cache",
            "Connection": "keep-alive",
            "X-Accel-Buffering": "no"  # Disable nginx buffering
        }
    )

@api_router.post("/admin/aliexpress/content-protection/watermark-image")
async def apply_watermark_to_image(
    file: UploadFile = File(...),
    user_id: str = Form(None),
    product_id: str = Form(None),
    admin: User = Depends(get_admin_user)
):
    """Apply dynamic watermark to product image"""
    try:
        if not file.content_type.startswith('image/'):
            raise HTTPException(status_code=400, detail="File must be an image")
        
        # Read image data
        image_data = await file.read()
        
        # In production, this would apply actual watermark
        # For now, return the original image with success response
        return StreamingResponse(
            io.BytesIO(image_data),
            media_type="image/jpeg",
            headers={"Content-Disposition": f"attachment; filename=watermarked_{file.filename}"}
        )
    except Exception as e:
        logger.error(f"Error applying watermark: {e}")
        raise HTTPException(status_code=500, detail=str(e))

# =============================================================================
# Admin Dashboard - CMS Pages, Theme, Media, Settings
# =============================================================================

class CMSPage(BaseModel):
    id: str = Field(default_factory=lambda: str(uuid.uuid4()))
    slug: str
    title_en: str
    title_ar: str
    content_en: str
    content_ar: str
    route: str
    is_active: bool = True
    created_at: datetime = Field(default_factory=lambda: datetime.now(timezone.utc))
    updated_at: datetime = Field(default_factory=lambda: datetime.now(timezone.utc))

@api_router.get("/admin/cms-pages")
async def get_cms_pages(admin: User = Depends(get_admin_user)):
    """Get all CMS pages"""
    try:
        pages = await db.cms_pages.find().to_list(length=None)
        # Remove MongoDB _id field to avoid serialization issues
        for page in pages:
            if '_id' in page:
                del page['_id']
        return pages
    except Exception as e:
        logger.error(f"Error fetching CMS pages: {e}")
        raise HTTPException(status_code=500, detail=str(e))

@api_router.post("/admin/cms-pages")
async def create_cms_page(page: CMSPage, admin: User = Depends(get_admin_user)):
    """Create new CMS page"""
    try:
        page_dict = page.dict()
        result = await db.cms_pages.insert_one(page_dict)
        # Remove MongoDB _id field to avoid serialization issues
        if '_id' in page_dict:
            del page_dict['_id']
        return page_dict
    except Exception as e:
        logger.error(f"Error creating CMS page: {e}")
        raise HTTPException(status_code=500, detail=str(e))

@api_router.put("/admin/cms-pages/{page_id}")
async def update_cms_page(page_id: str, page: CMSPage, admin: User = Depends(get_admin_user)):
    """Update CMS page"""
    try:
        page_dict = page.dict()
        page_dict["updated_at"] = datetime.now(timezone.utc)
        result = await db.cms_pages.update_one(
            {"id": page_id},
            {"$set": page_dict}
        )
        if result.modified_count == 0:
            raise HTTPException(status_code=404, detail="Page not found")
        # Remove MongoDB _id field to avoid serialization issues
        if '_id' in page_dict:
            del page_dict['_id']
        return page_dict
    except HTTPException:
        raise
    except Exception as e:
        logger.error(f"Error updating CMS page: {e}")
        raise HTTPException(status_code=500, detail=str(e))

@api_router.delete("/admin/cms-pages/{page_id}")
async def delete_cms_page(page_id: str, admin: User = Depends(get_admin_user)):
    """Delete CMS page"""
    try:
        result = await db.cms_pages.delete_one({"id": page_id})
        if result.deleted_count == 0:
            raise HTTPException(status_code=404, detail="Page not found")
        return {"success": True}
    except HTTPException:
        raise
    except Exception as e:
        logger.error(f"Error deleting CMS page: {e}")
        raise HTTPException(status_code=500, detail=str(e))

# Theme Customization Endpoints
@api_router.get("/admin/theme")
async def get_theme(admin: User = Depends(get_admin_user)):
    """Get theme settings"""
    try:
        theme = await db.theme_settings.find_one({"_id": "default"})
        return theme if theme else {}
    except Exception as e:
        logger.error(f"Error fetching theme: {e}")
        raise HTTPException(status_code=500, detail=str(e))

@api_router.post("/admin/theme")
async def save_theme(theme_data: dict, admin: User = Depends(get_admin_user)):
    """Save theme settings"""
    try:
        theme_data["_id"] = "default"
        theme_data["updated_at"] = datetime.now(timezone.utc)
        await db.theme_settings.update_one(
            {"_id": "default"},
            {"$set": theme_data},
            upsert=True
        )
        return {"success": True}
    except Exception as e:
        logger.error(f"Error saving theme: {e}")
        raise HTTPException(status_code=500, detail=str(e))

# Media Library Endpoints
@api_router.get("/admin/media")
async def get_media(admin: User = Depends(get_admin_user)):
    """Get all media files"""
    try:
        media = await db.media_library.find().to_list(length=None)
        # Remove MongoDB _id field to avoid serialization issues
        for item in media:
            if '_id' in item:
                del item['_id']
        return media
    except Exception as e:
        logger.error(f"Error fetching media: {e}")
        raise HTTPException(status_code=500, detail=str(e))

@api_router.delete("/admin/media/{media_id}")
async def delete_media(media_id: str, admin: User = Depends(get_admin_user)):
    """Delete media file"""
    try:
        # Get media record to delete file
        media = await db.media_library.find_one({"id": media_id})
        if not media:
            raise HTTPException(status_code=404, detail="Media not found")
        
        # Delete file from filesystem if it exists
        if media.get("filepath"):
            file_path = Path(media["filepath"])
            if file_path.exists():
                file_path.unlink()
        
        # Delete from database
        await db.media_library.delete_one({"id": media_id})
        return {"success": True}
    except HTTPException:
        raise
    except Exception as e:
        logger.error(f"Error deleting media: {e}")
        raise HTTPException(status_code=500, detail=str(e))

# Admin Setup Endpoints
@api_router.get("/setup/check-admin")
async def check_admin_exists():
    """Check if any admin user exists in the system"""
    try:
        admin_count = await db.users.count_documents({"is_admin": True})
        return {
            "has_admin": admin_count > 0,
            "admin_count": admin_count
        }
    except Exception as e:
        logger.error(f"Error checking admin: {e}")
        raise HTTPException(status_code=500, detail=str(e))

@api_router.post("/setup/create-first-admin")
async def create_first_admin(
    email: str = Form(...),
    password: str = Form(...),
    first_name: str = Form(...),
    last_name: str = Form(...)
):
    """Create the first admin user - only works if no admin exists"""
    try:
        # Check if any admin already exists
        admin_count = await db.users.count_documents({"is_admin": True})
        if admin_count > 0:
            raise HTTPException(
                status_code=403, 
                detail="Admin user already exists. This endpoint can only be used once."
            )
        
        # Check if email already exists
        existing_user = await db.users.find_one({"email": email})
        if existing_user:
            raise HTTPException(status_code=400, detail="Email already registered")
        
        # Validate email format
        if not email or "@" not in email:
            raise HTTPException(status_code=400, detail="Invalid email format")
        
        # Validate password length
        if not password or len(password) < 6:
            raise HTTPException(status_code=400, detail="Password must be at least 6 characters")
        
        # Create admin user
        user_id = str(uuid.uuid4())
        hashed_password = pwd_context.hash(password)
        
        admin_user = {
            "id": user_id,
            "email": email,
            "password": hashed_password,
            "first_name": first_name,
            "last_name": last_name,
            "is_admin": True,
            "created_at": datetime.utcnow(),
            "updated_at": datetime.utcnow()
        }
        
        await db.users.insert_one(admin_user)
        
        logger.info(f"First admin user created: {email}")
        
        # Generate token for immediate login
        token_data = {
            "sub": user_id,
            "email": email,
            "is_admin": True,
            "exp": datetime.utcnow() + timedelta(days=30)
        }
        access_token = jwt.encode(token_data, SECRET_KEY, algorithm=ALGORITHM)
        
        return {
            "success": True,
            "message": "Admin user created successfully",
            "access_token": access_token,
            "token_type": "bearer",
            "user": {
                "id": user_id,
                "email": email,
                "first_name": first_name,
                "last_name": last_name,
                "is_admin": True
            }
        }
        
    except HTTPException:
        raise
    except Exception as e:
        logger.error(f"Error creating first admin: {e}")
        raise HTTPException(status_code=500, detail=str(e))

# ============================================================================
# AliExpress S2S Tracking Endpoints
# ============================================================================

@api_router.get("/postback")
async def aliexpress_postback(
    order_id: str = Query(..., description="AliExpress order ID"),
    order_amount: float = Query(..., description="Order amount in USD"),
    commission_fee: float = Query(..., description="Commission fee in USD"),
    country: str = Query(..., description="Country code"),
    item_id: str = Query(..., description="Item/Product ID"),
    order_platform: str = Query(..., description="Order platform"),
    source: Optional[str] = Query(None, description="Traffic source"),
    click_id: Optional[str] = Query(None, description="Click tracking ID"),
    request: Request = None
):
    """
    AliExpress S2S Postback Endpoint
    
    Receives conversion data from AliExpress when an order is paid.
    This endpoint is configured in AliExpress Portals under S2S tracking.
    
    **Configuration in AliExpress:**
    - S2S URL: https://auraaluxury.com/api/postback
    - Message Type: Order Payment
    - Currency: Dollar
    - Parameters: order_id, order_amount, commission_fee, country, item_id, order_platform
    - Fixed: source=auraa_luxury
    """
    try:
        # Collect all query parameters
        raw_params = dict(request.query_params) if request else {}
        
        # Create conversion record
        conversion_data = {
            "order_id": order_id,
            "order_amount": order_amount,
            "commission_fee": commission_fee,
            "country": country,
            "item_id": item_id,
            "order_platform": order_platform,
            "source": source,
            "click_id": click_id,
            "raw": raw_params,
            "received_at": datetime.utcnow()
        }
        
        # Store in database
        await db.ae_conversions.insert_one(conversion_data)
        
        # Log the conversion
        logger.info(f"AliExpress conversion received: Order {order_id}, Amount ${order_amount}, Commission ${commission_fee}")
        
        # Update click tracking if click_id exists
        if click_id:
            await db.ae_clicks.update_one(
                {"click_id": click_id},
                {
                    "$set": {
                        "converted": True,
                        "conversion_id": order_id,
                        "converted_at": datetime.utcnow()
                    }
                }
            )
        
        # Return simple OK response (required by AliExpress)
        return Response(content="OK", status_code=200, media_type="text/plain")
        
    except Exception as e:
        logger.error(f"Error processing AliExpress postback: {e}")
        return Response(content="ERR", status_code=500, media_type="text/plain")

@api_router.get("/out")
async def aliexpress_redirect(
    url: str = Query(..., description="AliExpress affiliate link"),
    product_id: Optional[str] = Query(None, description="Internal product ID"),
    request: Request = None
):
    """
    AliExpress Click Tracking & Redirect Endpoint
    
    Generates a unique click_id, tracks the click, and redirects to AliExpress.
    
    **Usage:**
    - Frontend: /api/out?url=<aliexpress-affiliate-link>&product_id=<internal-id>
    - Generates click_id and injects it into the AliExpress URL
    - Tracks click for future conversion matching
    
    **Example:**
    ```
    /api/out?url=https://www.aliexpress.com/item/12345.html?aff_fcid=xxx
    ```
    """
    try:
        import secrets
        import time
        
        # Generate unique click_id
        timestamp = str(int(time.time() * 1000))
        random_part = secrets.token_urlsafe(8)
        click_id = f"{random_part}_{timestamp}"
        
        # Get user info
        user_agent = request.headers.get("user-agent", "") if request else ""
        
        # Get IP address (handle proxy headers)
        ip_address = None
        if request:
            ip_address = (
                request.headers.get("x-forwarded-for", "").split(",")[0].strip() or
                request.headers.get("x-real-ip", "") or
                request.client.host if request.client else None
            )
        
        # Store click tracking
        click_data = {
            "click_id": click_id,
            "product_id": product_id,
            "affiliate_url": url,
            "user_agent": user_agent,
            "ip_address": ip_address,
            "created_at": datetime.utcnow(),
            "converted": False
        }
        
        await db.ae_clicks.insert_one(click_data)
        
        logger.info(f"Click tracked: {click_id} -> {url[:100]}")
        
        # Inject click_id into AliExpress URL
        separator = "&" if "?" in url else "?"
        redirect_url = f"{url}{separator}aff_fcid={click_id}"
        
        # Create redirect response
        response = RedirectResponse(url=redirect_url, status_code=302)
        
        # Set cookie for client-side tracking (optional)
        response.set_cookie(
            key="auraa_click",
            value=click_id,
            max_age=7 * 24 * 3600,  # 7 days
            httponly=False,
            samesite="lax"
        )
        
        return response
        
    except Exception as e:
        logger.error(f"Error in click tracking redirect: {e}")
        # Fallback: redirect to original URL
        return RedirectResponse(url=url, status_code=302)

@api_router.get("/admin/conversions")
async def get_conversions(
    limit: int = Query(50, le=500),
    skip: int = Query(0, ge=0),
    order_id: Optional[str] = Query(None),
    country: Optional[str] = Query(None),
    from_date: Optional[str] = Query(None),
    to_date: Optional[str] = Query(None),
    current_user: User = Depends(get_current_user)
):
    """
    Get AliExpress conversions (Admin only)
    
    Returns list of tracked conversions with filtering options.
    """
    if not current_user.is_admin:
        raise HTTPException(status_code=403, detail="Admin access required")
    
    try:
        # Build query filter
        query = {}
        
        if order_id:
            query["order_id"] = order_id
        
        if country:
            query["country"] = country.upper()
        
        if from_date or to_date:
            date_filter = {}
            if from_date:
                date_filter["$gte"] = datetime.fromisoformat(from_date.replace("Z", "+00:00"))
            if to_date:
                date_filter["$lte"] = datetime.fromisoformat(to_date.replace("Z", "+00:00"))
            if date_filter:
                query["received_at"] = date_filter
        
        # Get conversions (exclude _id field)
        conversions = await db.ae_conversions.find(query, {"_id": 0}).sort("received_at", -1).skip(skip).limit(limit).to_list(length=limit)
        
        # Get total count
        total = await db.ae_conversions.count_documents(query)
        
        # Calculate statistics
        pipeline = [
            {"$match": query},
            {
                "$group": {
                    "_id": None,
                    "total_orders": {"$sum": 1},
                    "total_revenue": {"$sum": "$order_amount"},
                    "total_commission": {"$sum": "$commission_fee"}
                }
            }
        ]
        
        stats_result = await db.ae_conversions.aggregate(pipeline).to_list(length=1)
        stats = stats_result[0] if stats_result else {
            "total_orders": 0,
            "total_revenue": 0,
            "total_commission": 0
        }
        
        return {
            "success": True,
            "conversions": conversions,
            "total": total,
            "limit": limit,
            "skip": skip,
            "statistics": {
                "total_orders": stats.get("total_orders", 0),
                "total_revenue": round(stats.get("total_revenue", 0), 2),
                "total_commission": round(stats.get("total_commission", 0), 2),
                "avg_order_value": round(stats.get("total_revenue", 0) / max(stats.get("total_orders", 1), 1), 2)
            }
        }
        
    except Exception as e:
        logger.error(f"Error fetching conversions: {e}")
        raise HTTPException(status_code=500, detail=str(e))

@api_router.get("/admin/clicks")
async def get_clicks(
    limit: int = Query(50, le=500),
    skip: int = Query(0, ge=0),
    converted_only: bool = Query(False),
    current_user: User = Depends(get_current_user)
):
    """
    Get AliExpress click tracking data (Admin only)
    """
    if not current_user.is_admin:
        raise HTTPException(status_code=403, detail="Admin access required")
    
    try:
        query = {}
        if converted_only:
            query["converted"] = True
        
        clicks = await db.ae_clicks.find(query, {"_id": 0}).sort("created_at", -1).skip(skip).limit(limit).to_list(length=limit)
        total = await db.ae_clicks.count_documents(query)
        
        # Conversion rate
        total_clicks = await db.ae_clicks.count_documents({})
        converted_clicks = await db.ae_clicks.count_documents({"converted": True})
        conversion_rate = (converted_clicks / total_clicks * 100) if total_clicks > 0 else 0
        
        return {
            "success": True,
            "clicks": clicks,
            "total": total,
            "limit": limit,
            "skip": skip,
            "statistics": {
                "total_clicks": total_clicks,
                "converted_clicks": converted_clicks,
                "conversion_rate": round(conversion_rate, 2)
            }
        }
        
    except Exception as e:
        logger.error(f"Error fetching clicks: {e}")
        raise HTTPException(status_code=500, detail=str(e))

# ============================================================================
# Google Search Console - Dynamic Sitemap
# ============================================================================

@app.get("/sitemap.xml")
async def generate_sitemap():
    """
    Generate dynamic sitemap for Google Search Console
    Includes: Products, Categories, Static Pages
    """
    try:
        from xml.etree.ElementTree import Element, SubElement, tostring
        from xml.dom import minidom
        
        # Create root element
        urlset = Element('urlset')
        urlset.set('xmlns', 'http://www.sitemaps.org/schemas/sitemap/0.9')
        
        base_url = "https://auraaluxury.com"
        
        # Add static pages
        static_pages = [
            ('/', '1.0', 'daily'),
            ('/products', '0.9', 'daily'),
            ('/auth', '0.6', 'monthly'),
            ('/cart', '0.5', 'weekly'),
            ('/privacy-policy', '0.4', 'yearly'),
            ('/terms-of-service', '0.4', 'yearly'),
            ('/return-policy', '0.4', 'yearly'),
            ('/contact-us', '0.5', 'monthly'),
            ('/order-tracking', '0.5', 'weekly'),
        ]
        
        for path, priority, changefreq in static_pages:
            url = SubElement(urlset, 'url')
            loc = SubElement(url, 'loc')
            loc.text = f"{base_url}{path}"
            lastmod = SubElement(url, 'lastmod')
            lastmod.text = datetime.now(timezone.utc).strftime('%Y-%m-%d')
            changefreq_elem = SubElement(url, 'changefreq')
            changefreq_elem.text = changefreq
            priority_elem = SubElement(url, 'priority')
            priority_elem.text = priority
        
        # Add category pages
        categories = [
            'earrings', 'necklaces', 'bracelets', 'rings', 'watches', 'sets'
        ]
        
        for category in categories:
            url = SubElement(urlset, 'url')
            loc = SubElement(url, 'loc')
            loc.text = f"{base_url}/products?category={category}"
            lastmod = SubElement(url, 'lastmod')
            lastmod.text = datetime.now(timezone.utc).strftime('%Y-%m-%d')
            changefreq_elem = SubElement(url, 'changefreq')
            changefreq_elem.text = 'daily'
            priority_elem = SubElement(url, 'priority')
            priority_elem.text = '0.8'
        
        # Add product pages (fetch from database)
        products = await db.products.find({"in_stock": True}).to_list(length=500)
        
        for product in products:
            url = SubElement(urlset, 'url')
            loc = SubElement(url, 'loc')
            loc.text = f"{base_url}/product/{product['id']}"
            lastmod = SubElement(url, 'lastmod')
            # Use product's last_synced_at if available, otherwise created_at
            last_updated = product.get('last_synced_at') or product.get('created_at') or datetime.now(timezone.utc)
            if isinstance(last_updated, datetime):
                lastmod.text = last_updated.strftime('%Y-%m-%d')
            else:
                lastmod.text = datetime.now(timezone.utc).strftime('%Y-%m-%d')
            changefreq_elem = SubElement(url, 'changefreq')
            changefreq_elem.text = 'weekly'
            priority_elem = SubElement(url, 'priority')
            priority_elem.text = '0.7'
        
        # Pretty print XML
        xml_string = tostring(urlset, encoding='unicode')
        dom = minidom.parseString(xml_string)
        pretty_xml = dom.toprettyxml(indent="  ", encoding="UTF-8")
        
        logger.info(f"Sitemap generated with {len(static_pages) + len(categories) + len(products)} URLs")
        
        return Response(
            content=pretty_xml,
            media_type="application/xml",
            headers={
                "Content-Type": "application/xml; charset=UTF-8",
                "Cache-Control": "public, max-age=3600"  # Cache for 1 hour
            }
        )
        
    except Exception as e:
        logger.error(f"Error generating sitemap: {e}")
        raise HTTPException(status_code=500, detail="Failed to generate sitemap")

# ======================================
# Real AliExpress Service Endpoints (Web Scraping)
# ======================================

@api_router.post("/aliexpress/real/search")
async def search_aliexpress_products(
    keywords: str,
    country: Optional[str] = "SA",
    limit: int = 20,
    auto_import: bool = False,
    category: str = "imported"
):
    """
    Search for products on AliExpress using web scraping.
    
    Args:
        keywords: Search keywords
        country: Target country for pricing (SA, AE, etc.)
        limit: Maximum number of results
        auto_import: Automatically import products to database
        category: Store category for imported products
    
    Returns:
        Search results with complete pricing
    """
    if not real_aliexpress_service:
        raise HTTPException(status_code=503, detail="AliExpress service not available")
    
    try:
        result = await real_aliexpress_service.search_and_import_products(
            keywords=keywords,
            country_code=country,
            limit=limit,
            auto_import=auto_import,
            category=category
        )
        
        return result
    
    except Exception as e:
        logger.error(f"Error searching AliExpress: {e}")
        raise HTTPException(status_code=500, detail=str(e))

@api_router.get("/aliexpress/real/product/{product_id}")
async def get_real_aliexpress_product(
    product_id: str,
    country: Optional[str] = "SA"
):
    """
    Get detailed product information from AliExpress with pricing.
    
    Args:
        product_id: AliExpress product ID
        country: Target country for pricing
    
    Returns:
        Complete product information with pricing
    """
    if not real_aliexpress_service:
        raise HTTPException(status_code=503, detail="AliExpress service not available")
    
    try:
        product = await real_aliexpress_service.get_product_with_pricing(
            product_id=product_id,
            country_code=country
        )
        
        if not product:
            raise HTTPException(status_code=404, detail="Product not found")
        
        return product
    
    except HTTPException:
        raise
    except Exception as e:
        logger.error(f"Error getting product: {e}")
        raise HTTPException(status_code=500, detail=str(e))

@api_router.post("/aliexpress/real/import/{product_id}")
async def import_real_aliexpress_product(
    product_id: str,
    country: Optional[str] = "SA",
    category: str = "imported",
    custom_name: Optional[str] = None,
    custom_description: Optional[str] = None,
    admin: User = Depends(get_admin_user)
):
    """
    Import a product from AliExpress to the store.
    
    Args:
        product_id: AliExpress product ID
        country: Target country for default pricing
        category: Store category
        custom_name: Custom product name (optional)
        custom_description: Custom description (optional)
    
    Returns:
        Import result
    """
    if not real_aliexpress_service:
        raise HTTPException(status_code=503, detail="AliExpress service not available")
    
    try:
        result = await real_aliexpress_service.import_product(
            product_id=product_id,
            country_code=country,
            category=category,
            custom_name=custom_name,
            custom_description=custom_description
        )
        
        return result
    
    except Exception as e:
        logger.error(f"Error importing product: {e}")
        raise HTTPException(status_code=500, detail=str(e))

@api_router.post("/aliexpress/real/bulk-import")
async def bulk_import_real_products(
    keywords: str,
    count: int = 50,
    country: Optional[str] = "SA",
    category: str = "imported",
    admin: User = Depends(get_admin_user)
):
    """
    Bulk import products from AliExpress.
    
    Args:
        keywords: Search keywords
        count: Number of products to import
        country: Target country
        category: Store category
    
    Returns:
        Import statistics
    """
    if not real_aliexpress_service:
        raise HTTPException(status_code=503, detail="AliExpress service not available")
    
    try:
        result = await real_aliexpress_service.bulk_import_products(
            keywords=keywords,
            count=count,
            country_code=country,
            category=category
        )
        
        return result
    
    except Exception as e:
        logger.error(f"Error in bulk import: {e}")
        raise HTTPException(status_code=500, detail=str(e))

@api_router.post("/aliexpress/real/sync-pricing/{product_id}")
async def sync_real_product_pricing(
    product_id: str,
    countries: Optional[List[str]] = None,
    admin: User = Depends(get_admin_user)
):
    """
    Sync pricing for a product across multiple countries.
    
    Args:
        product_id: Store product ID
        countries: List of country codes (optional)
    
    Returns:
        Sync results
    """
    if not real_aliexpress_service:
        raise HTTPException(status_code=503, detail="AliExpress service not available")
    
    try:
        result = await real_aliexpress_service.sync_product_pricing(
            product_id=product_id,
            countries=countries
        )
        
        return result
    
    except Exception as e:
        logger.error(f"Error syncing pricing: {e}")
        raise HTTPException(status_code=500, detail=str(e))

@api_router.get("/aliexpress/real/availability/{product_id}")
async def check_real_product_availability(
    product_id: str,
    country: str
):
    """
    Check product availability for a specific country.
    
    Args:
        product_id: Store product ID
        country: Country code
    
    Returns:
        Availability information with pricing
    """
    if not real_aliexpress_service:
        raise HTTPException(status_code=503, detail="AliExpress service not available")
    
    try:
        result = await real_aliexpress_service.get_product_availability(
            product_id=product_id,
            country_code=country
        )
        
        return result
    
    except Exception as e:
        logger.error(f"Error checking availability: {e}")
        raise HTTPException(status_code=500, detail=str(e))

# Mount static files
import os
static_dir = "/app/backend/static"
if os.path.exists(static_dir):
    app.mount("/static", StaticFiles(directory=static_dir), name="static")
else:
    logger.warning(f"Static directory {static_dir} does not exist, skipping mount")

# Include the router in the main app (MUST be after all routes are defined)
app.include_router(api_router)<|MERGE_RESOLUTION|>--- conflicted
+++ resolved
@@ -32,7 +32,6 @@
 
 # Create the main app
 app = FastAPI(title="لورا لاكشري API", version="1.0.0")
-<<<<<<< HEAD
 
 # CORS Configuration - Load from environment variable
 # This allows easy updates without code changes
@@ -110,8 +109,6 @@
 # Apply custom CORS middleware FIRST
 app.add_middleware(CustomCORSMiddleware)
 
-=======
->>>>>>> a6da9c14
 api_router = APIRouter(prefix="/api")
 
 # Security
