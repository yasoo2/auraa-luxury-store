--- conflicted
+++ resolved
@@ -135,11 +135,7 @@
           # Check build success
           if [ ! -d "build" ] && [ ! -d "dist" ]; then
             echo "❌ Frontend build failed"
-<<<<<<< HEAD
-            cat build.log || true
-=======
             cat build.log
->>>>>>> 01e7f121
             echo "build_status=failed" >> $GITHUB_OUTPUT
             exit 1
           fi
