# See https://help.github.com/articles/ignoring-files/ for more about ignoring files.

# IDE and editors
.idea/
.vscode/

# Dependencies
node_modules/
/node_modules
/.pnp
.pnp.js
.yarn/install-state.gz
.yarn/*
!.yarn/patches
!.yarn/plugins
!.yarn/releases
!.yarn/versions

# Testing
/coverage

# Next.js
/.next/
/out/
next-env.d.ts
*.tsbuildinfo

# Production builds
/build
dist/
dist

# Environment files (comprehensive coverage)

*token.json*
*credentials.json*

# Logs and debug files
npm-debug.log*
yarn-debug.log*
yarn-error.log*
.pnpm-debug.log*
dump.rdb

# System files
.DS_Store
*.pem

# Python
__pycache__/
*pyc*
venv/
.venv/

# Development tools
chainlit.md
.chainlit
.ipynb_checkpoints/
.ac

# Deployment
.vercel

# Data and databases
agenthub/agents/youtube/db

# Archive files and large assets
**/*.zip
**/*.tar.gz
**/*.tar
**/*.tgz
*.pack
*.deb
*.dylib

# Build caches
.cache/

# Mobile development
android-sdk/ -e 
# Environment files
*.env
*.env.*
-e 
# Environment files
*.env
*.env.*
-e 
# Environment files
*.env
*.env.*
AuraaLuxury_Manual_Install.zip
frontend/public/AuraaLuxury_Manual_Install.zip
-e 
# Environment files
*.env
*.env.*
frontend/public/AuraaLuxury_Production_Bundle.zip
AuraaLuxury_Production_Bundle.zip
-e 
# Environment files
*.env
*.env.*
-e 
# Environment files
*.env
*.env.*
-e 
# Environment files
*.env
*.env.*
-e 
# Environment files
*.env
*.env.*
-e 
# Environment files
*.env
*.env.*
-e 
# Environment files
*.env
*.env.*
-e 
# Environment files
*.env
*.env.*
-e 
# Environment files
*.env
*.env.*
-e 
# Environment files
*.env
*.env.*
-e 
# Environment files
*.env
*.env.*
-e 
# Environment files
*.env
*.env.*
-e 
# Environment files
*.env
*.env.*
-e 
# Environment files
*.env
*.env.*
-e 
# Environment files
*.env
*.env.*
-e 
# Environment files
*.env
*.env.*
-e 
# Environment files
*.env
*.env.*
frontend/build/AuraaLuxury_Manual_Install.zip
frontend/build/AuraaLuxury_Production_Bundle.zip
-e 
# Environment files
*.env
*.env.*
-e 
# Environment files
*.env
*.env.*
-e 
# Environment files
*.env
*.env.*
-e 
# Environment files
*.env
*.env.*
-e 
# Environment files
*.env
*.env.*
-e 
# Environment files
*.env
*.env.*
-e 
# Environment files
*.env
*.env.*
-e 
# Environment files
*.env
*.env.*
-e 
# Environment files
*.env
*.env.*
-e 
# Environment files
*.env
*.env.*
-e 
# Environment files
*.env
*.env.*
-e 
# Environment files
*.env
*.env.*
-e 
# Environment files
*.env
*.env.*
-e 
# Environment files
*.env
*.env.*
frontend/node_modules/.cache/default-development/5.pack_
frontend/node_modules/.cache/default-development/5.pack
frontend/node_modules/.cache/default-development/7.pack
frontend/node_modules/.cache/default-development/1.pack
-e 
# Environment files
*.env
*.env.*
frontend/node_modules/.cache/default-development/0.pack
-e 
# Environment files
*.env
*.env.*
frontend/node_modules/.cache/default-development/1.pack_
frontend/node_modules/.cache/default-development/2.pack
frontend/node_modules/.cache/default-development/3.pack
-e 
# Environment files
*.env
*.env.*
frontend/node_modules/.cache/default-development/4.pack
-e 
# Environment files
*.env
*.env.*
-e 
# Environment files
*.env
*.env.*

-e 
# Environment files
*.env
*.env.*
-e 
# Environment files
*.env
*.env.*
-e 
# Environment files
*.env
*.env.*
-e 
# Environment files
*.env
*.env.*
-e 
# Environment files
*.env
*.env.*
-e 
# Environment files
*.env
*.env.*
-e 
# Environment files
*.env
*.env.*
-e 
# Environment files
*.env
*.env.*
-e 
# Environment files
*.env
*.env.*
-e 
# Environment files
*.env
*.env.*
-e 
# Environment files
*.env
*.env.*
-e 
# Environment files
*.env
*.env.*
-e 
# Environment files
*.env
*.env.*
-e 
# Environment files
*.env
*.env.*
-e 
# Environment files
*.env
*.env.*
-e 
# Environment files
*.env
*.env.*
-e 
# Environment files
*.env
*.env.*
-e 
# Environment files
*.env
*.env.*
-e 
# Environment files
*.env
*.env.*
-e 
# Environment files
*.env
*.env.*
-e 
# Environment files
*.env
*.env.*
-e 
# Environment files
*.env
*.env.*
-e 
# Environment files
*.env
*.env.*
-e 
# Environment files
*.env
*.env.*
-e 
# Environment files
*.env
*.env.*
-e 
# Environment files
*.env
*.env.*
-e 
# Environment files
*.env
*.env.*
-e 
# Environment files
*.env
*.env.*
-e 
# Environment files
*.env
*.env.*
-e 
# Environment files
*.env
*.env.*
frontend/node_modules/.cache/default-development/9.pack
-e 
# Environment files
*.env
*.env.*
-e 
# Environment files
*.env
*.env.*
-e 
# Environment files
*.env
*.env.*
-e 
# Environment files
*.env
*.env.*
frontend/node_modules/.cache/default-development/8.pack
-e 
# Environment files
*.env
*.env.*
-e 
# Environment files
*.env
*.env.*
frontend/node_modules/.cache/default-development/11.pack
-e 
# Environment files
*.env
*.env.*
frontend/node_modules/.cache/default-development/12.pack
-e 
# Environment files
*.env
*.env.*
frontend/node_modules/.cache/default-development/13.pack
-e 
# Environment files
*.env
*.env.*
-e 
# Environment files
*.env
*.env.*
-e 
# Environment files
*.env
*.env.*
-e 
# Environment files
*.env
*.env.*
-e 
# Environment files
*.env
*.env.*
-e 
# Environment files
*.env
*.env.*
-e 
# Environment files
*.env
*.env.*
-e 
# Environment files
*.env
*.env.*
-e 
# Environment files
*.env
*.env.*
-e 
# Environment files
*.env
*.env.*
-e 
# Environment files
*.env
*.env.*
-e 
# Environment files
*.env
*.env.*
-e 
# Environment files
*.env
*.env.*
-e 
# Environment files
*.env
*.env.*
-e 
# Environment files
*.env
*.env.*
-e 
# Environment files
*.env
*.env.*
-e 
# Environment files
*.env
*.env.*
-e 
# Environment files
*.env
*.env.*
-e 
# Environment files
*.env
*.env.*
-e 
# Environment files
*.env
*.env.*
-e 
# Environment files
*.env
*.env.*
-e 
# Environment files
*.env
*.env.*
-e 
# Environment files
*.env
*.env.*
-e 
# Environment files
*.env
*.env.*
-e 
# Environment files
*.env
*.env.*
-e 
# Environment files
*.env
*.env.*
-e 
# Environment files
*.env
*.env.*
-e 
# Environment files
*.env
*.env.*
-e 
# Environment files
*.env
*.env.*
-e 
# Environment files
*.env
*.env.*
-e 
# Environment files
*.env
*.env.*
-e 
# Environment files
*.env
*.env.*
-e 
# Environment files
*.env
*.env.*
-e 
# Environment files
*.env
*.env.*
-e 
# Environment files
*.env
*.env.*
-e 
# Environment files
*.env
*.env.*
-e 
# Environment files
*.env
*.env.*
-e 
# Environment files
*.env
*.env.*
-e 
# Environment files
*.env
*.env.*
-e 
# Environment files
*.env
*.env.*
-e 
# Environment files
*.env
*.env.*
-e 
# Environment files
*.env
*.env.*
-e 
# Environment files
*.env
*.env.*
-e 
# Environment files
*.env
*.env.*
-e 
# Environment files
*.env
*.env.*
-e 
# Environment files
*.env
*.env.*
-e 
# Environment files
*.env
*.env.*
-e 
# Environment files
*.env
*.env.*
-e 
# Environment files
*.env
*.env.*
-e 
# Environment files
*.env
*.env.*
-e 
# Environment files
*.env
*.env.*
-e 
# Environment files
*.env
*.env.*
-e 
# Environment files
*.env
*.env.*
-e 
# Environment files
*.env
*.env.*
-e 
# Environment files
*.env
*.env.*
-e 
# Environment files
*.env
*.env.*
-e 
# Environment files
*.env
*.env.*
frontend/node_modules/.cache/default-development/10.pack
-e 
# Environment files
*.env
*.env.*
-e 
# Environment files
*.env
*.env.*
-e 
# Environment files
*.env
*.env.*
-e 
# Environment files
*.env
*.env.*
-e 
# Environment files
*.env
*.env.*
-e 
# Environment files
*.env
*.env.*
-e 
# Environment files
*.env
*.env.*
-e 
# Environment files
*.env
*.env.*
-e 
# Environment files
*.env
*.env.*
-e 
# Environment files
*.env
*.env.*
-e 
# Environment files
*.env
*.env.*
-e 
# Environment files
*.env
*.env.*
-e 
# Environment files
*.env
*.env.*
-e 
# Environment files
*.env
*.env.*
-e 
# Environment files
*.env
*.env.*
-e 
# Environment files
*.env
*.env.*
-e 
# Environment files
*.env
*.env.*
-e 
# Environment files
*.env
*.env.*
-e 
# Environment files
*.env
*.env.*
-e 
# Environment files
*.env
*.env.*
-e 
# Environment files
*.env
*.env.*
-e 
# Environment files
*.env
*.env.*
-e 
# Environment files
*.env
*.env.*
-e 
# Environment files
*.env
*.env.*
-e 
# Environment files
*.env
*.env.*
-e 
# Environment files
*.env
*.env.*
-e 
# Environment files
*.env
*.env.*
-e 
# Environment files
*.env
*.env.*
-e 
# Environment files
*.env
*.env.*
-e 
# Environment files
*.env
*.env.*
-e 
# Environment files
*.env
*.env.*
-e 
# Environment files
*.env
*.env.*
-e 
# Environment files
*.env
*.env.*
-e 
# Environment files
*.env
*.env.*
-e 
# Environment files
*.env
*.env.*
-e 
# Environment files
*.env
*.env.*
-e 
# Environment files
*.env
*.env.*
-e 
# Environment files
*.env
*.env.*
-e 
# Environment files
*.env
*.env.*
-e 
# Environment files
*.env
*.env.*
-e 
# Environment files
*.env
*.env.*
-e 
# Environment files
*.env
*.env.*
-e 
# Environment files
*.env
*.env.*
-e 
# Environment files
*.env
*.env.*
-e 
# Environment files
*.env
*.env.*
-e 
# Environment files
*.env
*.env.*
-e 
# Environment files
*.env
*.env.*
-e 
# Environment files
*.env
*.env.*
-e 
# Environment files
*.env
*.env.*
-e 
# Environment files
*.env
*.env.*
-e 
# Environment files
*.env
*.env.*
-e 
# Environment files
*.env
*.env.*
-e 
# Environment files
*.env
*.env.*
-e 
# Environment files
*.env
*.env.*
-e 
# Environment files
*.env
*.env.*
-e 
# Environment files
*.env
*.env.*
-e 
# Environment files
*.env
*.env.*
-e 
# Environment files
*.env
*.env.*
-e 
# Environment files
*.env
*.env.*
-e 
# Environment files
*.env
*.env.*
-e 
# Environment files
*.env
*.env.*
-e 
# Environment files
*.env
*.env.*
-e 
# Environment files
*.env
*.env.*
-e 
# Environment files
*.env
*.env.*
-e 
# Environment files
*.env
*.env.*
-e 
# Environment files
*.env
*.env.*
-e 
# Environment files
*.env
*.env.*
-e 
# Environment files
*.env
*.env.*
-e 
# Environment files
*.env
*.env.*
-e 
# Environment files
*.env
*.env.*
-e 
# Environment files
*.env
*.env.*
-e 
# Environment files
*.env
*.env.*
-e 
# Environment files
*.env
*.env.*
-e 
# Environment files
*.env
*.env.*
-e 
# Environment files
*.env
*.env.*
-e 
# Environment files
*.env
*.env.*
-e 
# Environment files
*.env
*.env.*
-e 
# Environment files
*.env
*.env.*
-e 
# Environment files
*.env
*.env.*
-e 
# Environment files
*.env
*.env.*
-e 
# Environment files
*.env
*.env.*
-e 
# Environment files
*.env
*.env.*
-e 
# Environment files
*.env
*.env.*
-e 
# Environment files
*.env
*.env.*
-e 
# Environment files
*.env
*.env.*
-e 
# Environment files
*.env
*.env.*
-e 
# Environment files
*.env
*.env.*
-e 
# Environment files
*.env
*.env.*
-e 
# Environment files
*.env
*.env.*
-e 
# Environment files
*.env
*.env.*
-e 
# Environment files
*.env
*.env.*
-e 
# Environment files
*.env
*.env.*
-e 
# Environment files
*.env
*.env.*
-e 
# Environment files
*.env
*.env.*
-e 
# Environment files
*.env
*.env.*
-e 
# Environment files
*.env
*.env.*
-e 
# Environment files
*.env
*.env.*
-e 
# Environment files
*.env
<<<<<<< HEAD
*.env.*
-e 
# Environment files
*.env
*.env.*
-e 
# Environment files
*.env
=======
>>>>>>> 38736cba
*.env.*<|MERGE_RESOLUTION|>--- conflicted
+++ resolved
@@ -1026,15 +1026,12 @@
 -e 
 # Environment files
 *.env
-<<<<<<< HEAD
-*.env.*
--e 
-# Environment files
-*.env
-*.env.*
--e 
-# Environment files
-*.env
-=======
->>>>>>> 38736cba
+*.env.*
+-e 
+# Environment files
+*.env
+*.env.*
+-e 
+# Environment files
+*.env
 *.env.*